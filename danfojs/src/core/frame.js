import Ndframe from "./generic"
import { Series } from "./series"
import * as tf from '@tensorflow/tfjs-node'
// import * as tf from '@tensorflow/tfjs'
import { Utils } from "./utils"
import { GroupBy } from "./groupby"
<<<<<<< HEAD
// import { Plot } from '../plotting/plot'
=======
import { Plot } from '../plotting/plot'
import { indexLoc } from '../core/indexing'
>>>>>>> eb5919d2

const utils = new Utils
import { std, variance } from 'mathjs'



/**
 * DataFrame object. A 2D frame object that stores data in structured tabular format
 * @param {data} data, JSON, Array of structured data
 * @param {kwargs} Object {columns: Array of column names, dtypes: string of data types present in dataset.}
 * 
 * @returns DataFrame data structure
 */
export class DataFrame extends Ndframe {
    constructor(data, kwargs) {
        super(data, kwargs)
        this.__set_column_property() //set column property on Class
    }



    //set all columns to DataFrame Property. This ensures easy access to columns as Series
    __set_column_property() {
        let col_vals = this.col_data
        let col_names = this.column_names

        col_vals.forEach((col, i) => {
            this[col_names[i]] = new Series(col, { columns: col_names[i], index: this.index })
            Object.defineProperty(this, col_names[i], {
                get() {
                    return new Series(this.col_data[i], { columns: col_names[i], index: this.index })
                },
                set(value) {
                    this.addColumn({ column: col_names[i], value: value });
                }
            })
        });
    }

    /**
     * Drop a list of rows or columns base on the axis specified
     * @param {kwargs} Object (Optional configuration object
     *             {columns: [Array(Columns| Index)] array of column names to drop
     *              axis: row=0, columns=1
     *             inplace: specify whether to drop the row/column with/without creating a new DataFrame}
     * @returns null | DataFrame
     *            
     */
    drop(kwargs = {}) {

        // utils.__in_object(kwargs, "columns", "value not defined")
        if (!utils.__key_in_object(kwargs, "inplace")) {
            kwargs['inplace'] = false
        }
        if (!utils.__key_in_object(kwargs, "axis")) {
            kwargs['axis'] = 0
        }
        let data;
        if (utils.__key_in_object(kwargs, "index") && kwargs['axis'] == 0) {
            data = kwargs["index"];
        } else {
            data = kwargs["columns"];
        }


        if (kwargs['axis'] == 1) {
            let self = this;
            const index = data.map((x) => {
                let col_idx = self.columns.indexOf(x)
                if (col_idx == -1) {
                    throw new Error(`column "${x}" does not exist`)
                }
                return col_idx
            });
            const values = this.values

            let new_data = values.map(function (element) {
                let new_arr = utils.__remove_arr(element, index);
                return new_arr;
            });

            if (!kwargs['inplace']) {
                let columns = utils.__remove_arr(this.columns, index);
                return new DataFrame(new_data, { columns: columns, index: this.index })
            } else {
                this.columns = utils.__remove_arr(this.columns, index);
                this.row_data_tensor = tf.tensor(new_data);
                this.data = new_data
            }

        } else {
            data.map((x) => {
                if (!this.index.includes(x)) throw new Error(`${x} does not exist in index`)
            });
            const values = this.values

            let new_data = utils.__remove_arr(values, data);
            let new_index = utils.__remove_arr(this.index, data);

            if (!kwargs['inplace']) {
                return new DataFrame(new_data, { columns: this.columns, index: new_index })
            } else {
                this.row_data_tensor = tf.tensor(new_data);
                this.data = new_data
                this.__set_index(new_index)
            }
        }
    }



    /**
     * Purely label based indexing. Can accept string label names for both rows and columns 
     * @param {kwargs} kwargs object {rows: Array of index, columns: Array of column name(s)} 
     * @return DataFrame data stucture
     */
    loc(kwargs = {}) {
        let params_needed = ["columns", "rows"]
        if (!utils.__right_params_are_passed(kwargs, params_needed)) {
            throw Error(`Params Error: A specified parameter is not supported. Your params must be any of the following [${params_needed}], got ${Object.keys(kwargs)}`)
        }
        kwargs["type"] = "loc"
        let [new_data, columns, rows] = indexLoc(this, kwargs);
        let df_columns = { "columns": columns }
        let df = new DataFrame(new_data, df_columns);
        df.__set_index(rows)
        return df;

    }


    /**
     * Access a dataframe element using row and column index
     * @param {*} kwargs object {rows: Array of index, columns: Array of column index}  
     * @return DataFrame data stucture
     */
    iloc(kwargs = {}) {
        let params_needed = ["columns", "rows"]
        if (!utils.__right_params_are_passed(kwargs, params_needed)) {
            throw Error(`Params Error: A specified parameter is not supported. Your params must be any of the following [${params_needed}], got ${Object.keys(kwargs)}`)
        }
        kwargs["type"] = "iloc";

        let [new_data, columns, rows] = indexLoc(this, kwargs);
        let df_columns = { "columns": columns }
        let df = new DataFrame(new_data, df_columns);
        df.__set_index(rows)
        return df;

    }


    /**
    * Prints the first n values in a dataframe
    * @param {rows}  rows --> int
    * @returns DataFrame
    */
    head(rows = 5) {
        if (rows > this.values.length || rows < 1) {
            //return all values
            let config = { columns: this.column_names }
            return new DataFrame(this.values, config)
        } else {
            //Creates a new dataframe with first [rows]
            let data = this.values.slice(0, rows)
            let idx = this.index.slice(0, rows)
            let config = { columns: this.column_names, index: idx }
            return new DataFrame(data, config)
        }

    }

    /**
    * Prints the last n values in a dataframe
    * @param {rows}  rows --> int
    * @returns DataFrame
    */
    tail(rows = 5) {
        let row_len = this.values.length
        if (rows > row_len || rows < 1) {
            //return all values
            let config = { columns: this.column_names }
            return new DataFrame(this.values, config)
        } else {
            //Creates a new dataframe with last [rows]
            let data = this.values.slice(row_len - rows)
            let indx = this.index.slice(row_len - rows)
            let config = { columns: this.column_names, index: indx }
            let df = new DataFrame(data, config)
            return df
        }

    }

    /**
    * Gets [num] number of random rows in a dataframe
    * @param {rows}  rows --> int
    * @returns DataFrame 
    */
    sample(num = 5) {
        //TODO: Use different sampling strategy
        if (num > this.values.length || num < 1) {
            //return all values
            let config = { columns: this.column_names }
            return new DataFrame(this.values, config)
        } else {
            let values = this.values
            let idx = this.index
            let new_values = []
            let new_idx = []

            let counts = [...Array(idx.length).keys()]   //set index

            //get random sampled numbers
            let rand_nums = utils.__sample_from_iter(counts, num, false)
            rand_nums.map(i => {
                new_values.push(values[i])
                new_idx.push(idx[i])
            })

            let config = { columns: this.column_names, index: new_idx }
            let df = new DataFrame(new_values, config)
            return df

        }
    }

    /**
       * Return Addition of DataFrame and other, element-wise (binary operator add).
       * @param {other} DataFrame, Series, Array or Number to add  
       * @returns {DataFrame}
       */
    add(other, axis) {
        if (this.__frame_is_compactible_for_operation) { //check if all types a numeric
            let tensors = this.__get_ops_tensors([this, other], axis)
            let sum_vals = tensors[0].add(tensors[1])
            let col_names = this.columns
            return this.__get_df_from_tensor(sum_vals, col_names)

        } else {
            throw Error("TypeError: Dtypes of columns must be Float of Int")
        }

    }

    /**
      * Return subtraction of DataFrame and other, element-wise (binary operator add).
      * @param {other} DataFrame, Series, Array or Number to add  
      * @returns {DataFrame}
      */
    sub(other, axis) {
        if (this.__frame_is_compactible_for_operation) { //check if all types are numeric
            let tensors = this.__get_ops_tensors([this, other], axis)
            let result = tensors[0].sub(tensors[1])
            let col_names = this.columns
            return this.__get_df_from_tensor(result, col_names)

        } else {
            throw Error("TypeError: Dtypes of columns must be Float of Int")
        }

    }

    /**
       * Return subtraction of DataFrame and other, element-wise (binary operator add).
       * @param {other} DataFrame, Series, Array or Number to add  
       * @returns {DataFrame}
       */
    mul(other, axis) {
        if (this.__frame_is_compactible_for_operation) { //check if all types are numeric
            let tensors = this.__get_ops_tensors([this, other], axis)
            let result = tensors[0].mul(tensors[1])
            let col_names = this.columns
            return this.__get_df_from_tensor(result, col_names)

        } else {
            throw Error("TypeError: Dtypes of columns must be Float of Int")
        }

    }

    /**
       * Return division of DataFrame and other, element-wise (binary operator add).
       * @param {other} DataFrame, Series, Array or Number to add  
       * @returns {DataFrame}
       */
    div(other, axis) {
        if (this.__frame_is_compactible_for_operation) { //check if all types are numeric
            let tensors = this.__get_ops_tensors([this, other], axis)
            let result = tensors[0].div(tensors[1])
            let col_names = this.columns
            return this.__get_df_from_tensor(result, col_names)

        } else {
            throw Error("TypeError: Dtypes of columns must be Float of Int")
        }

    }

    /**
      * Return division of DataFrame and other, element-wise (binary operator add).
      * @param {other} DataFrame, Series, Array or Number to add  
      * @returns {DataFrame}
      */
    pow(other, axis) {
        if (this.__frame_is_compactible_for_operation) { //check if all types are numeric
            let tensors = this.__get_ops_tensors([this, other], axis)
            let result = tensors[0].pow(tensors[1])
            let col_names = this.columns
            return this.__get_df_from_tensor(result, col_names)

        } else {
            throw Error("TypeError: Dtypes of columns must be Float of Int")
        }

    }

    /**
       * Return division of DataFrame and other, element-wise (binary operator add).
       * @param {other} DataFrame, Series, Array or Number to add  
       * @returns {DataFrame}
       */
    mod(other, axis) {
        if (this.__frame_is_compactible_for_operation) { //check if all types are numeric
            let tensors = this.__get_ops_tensors([this, other], axis)
            let result = tensors[0].mod(tensors[1])
            let col_names = this.columns
            return this.__get_df_from_tensor(result, col_names)

        } else {
            throw Error("TypeError: Dtypes of columns must be Float of Int")
        }

    }

    /**
       * Return mean of DataFrame across specified axis.
       * @param {axis} Number {0: row, 1 : column} Axis for the function to be applied on
       * @returns {Series}
       */
    mean(axis = 1) {
        if (this.__frame_is_compactible_for_operation) { //check if all types are numeric
            let operands = this.__get_tensor_and_idx(this, axis)
            let tensor_vals = operands[0]
            let idx = operands[1]
            let result = tensor_vals.mean(operands[2])
            let sf = new Series(result.arraySync(), { "index": idx })
            return sf

        } else {
            throw Error("TypeError: Dtypes of columns must be Float of Int")
        }

    }

    /**
       * Return median of DataFrame across specified axis.
       * @param {axis} Number {0: row, 1 : column} Axis for the function to be applied on
       * @returns {Series}
       */
    median(axis = 1) {
        if (this.__frame_is_compactible_for_operation) { //check if all types are numeric
            let tensor_vals, idx;
            if (axis == 1) {
                tensor_vals = this.col_data_tensor.arraySync()
                idx = this.column_names
            } else {
                tensor_vals = this.row_data_tensor.arraySync()
                idx = this.index
            }
            let median = utils.__median(tensor_vals, false)
            let sf = new Series(median, { "index": idx })
            return sf

        } else {
            throw Error("TypeError: Dtypes of columns must be Float of Int")
        }

    }

    /**
     * Return minimum element in a DataFrame across specified axis.
     * @param {axis} Number {0: row, 1 : column} Axis for the function to be applied on
     * @returns {Series}
     */
    min(axis = 1) {
        if (this.__frame_is_compactible_for_operation) { //check if all types are numeric
            let operands = this.__get_tensor_and_idx(this, axis)
            let tensor_vals = operands[0]
            let idx = operands[1]
            let result = tensor_vals.min(operands[2])
            let sf = new Series(result.arraySync(), { "index": idx })
            return sf

        } else {
            throw Error("TypeError: Dtypes of columns must be Float of Int")
        }

    }

    /**
     * Return maximum element of DataFrame across specified axis.
     * @param {axis} Number {0: row, 1 : column} Axis for the function to be applied on
     * @returns {Series}
     */
    max(axis = 1) {
        if (this.__frame_is_compactible_for_operation) { //check if all types are numeric
            let operands = this.__get_tensor_and_idx(this, axis)
            let tensor_vals = operands[0]
            let idx = operands[1]
            let result = tensor_vals.max(operands[2])
            let sf = new Series(result.arraySync(), { "index": idx })
            return sf

        } else {
            throw Error("TypeError: Dtypes of columns must be Float of Int")
        }

    }

    /**
       * Return standard deviation of DataFrame across specified axis.
       * @param {axis} Number {0: row, 1 : column} Axis for the function to be applied on
       * @returns {Series}
       */
    std(axis = 1) {
        if (this.__frame_is_compactible_for_operation) { //check if all types are numeric
            let tensor_vals = this.col_data_tensor.arraySync()
            let idx;
            if (axis == 1) {
                idx = this.column_names
            } else {
                idx = this.index
            }
            let median = std(tensor_vals, axis)
            let sf = new Series(median, { "index": idx })
            return sf

        } else {
            throw Error("TypeError: Dtypes of columns must be Float of Int")
        }

    }

    /**
      * Return variance of DataFrame across specified axis.
      * @param {axis} Number {0: row, 1 : column} Axis for the function to be applied on
      * @returns {Series}
      */
    var(axis = 1) {
        if (this.__frame_is_compactible_for_operation) { //check if all types are numeric
            let tensor_vals = this.col_data_tensor.arraySync()
            let idx;
            if (axis == 1) {
                idx = this.column_names
            } else {
                idx = this.index
            }
            let median = variance(tensor_vals, axis)
            let sf = new Series(median, { "index": idx })
            return sf

        } else {
            throw Error("TypeError: Dtypes of columns must be Float of Int")
        }

    }


    /**
     * Return number of non-null elements in a Series
     *  @returns {Series}, Count of non-null values
     */
    count(axis = 1) {
        if (this.__frame_is_compactible_for_operation) { //check if all types are numeric
            let tensor_vals, idx;
            if (axis == 1) {
                tensor_vals = this.col_data_tensor.arraySync()
                idx = this.column_names
            } else {
                tensor_vals = this.row_data_tensor.arraySync()
                idx = this.index
            }
            let counts = utils.__count_nan(tensor_vals, true, false)
            let sf = new Series(counts, { "index": idx })
            return sf

        } else {
            throw Error("TypeError: Dtypes of columns must be Float of Int")
        }

    }

    /**
     * Rounds values in  DataFrame to specified number of dp
     *  @returns {DataFrame}, New DataFrame with rounded values
     */
    round(dp = 1) {
        if (this.__frame_is_compactible_for_operation) { //check if all types are numeric
            let values = this.values
            let idx = this.index

            let new_vals = utils.__round(values, dp, false)
            let options = { "columns": this.column_names, "index": idx }
            let df = new DataFrame(new_vals, options)
            return df
        } else {
            throw Error("TypeError: Dtypes of columns must be Float of Int")
        }

    }


    /**
     * Perform Cummulative operations
     * @param {axis} axis [int] {0 or 1} 
     * @param {ops} ops {String} name of operation
     * @return {DataFrame}
     */
    __cum_ops(axis = 0, ops) {

        if (!(axis == 0) && !(axis == 1)) {
            throw new Error("axis must be between 0 or 1")
        }

        if (this.__frame_is_compactible_for_operation) {

            let data = []
            let df_data = null

            if (axis == 0) {
                df_data = this.col_data
            } else {
                df_data = this.values
            }

            for (let i = 0; i < df_data.length; i++) {
                let value = df_data[i]
                let temp_val = value[0]
                let temp_data = [temp_val]
                for (let j = 1; j < value.length; j++) {

                    let curr_val = value[j]
                    switch (ops) {
                        case "max":
                            if (curr_val > temp_val) {
                                temp_val = curr_val
                                temp_data.push(curr_val);
                            } else {
                                temp_data.push(temp_val)
                            }
                            break;
                        case "min":
                            if (curr_val < temp_val) {
                                temp_val = curr_val
                                temp_data.push(curr_val);
                            } else {
                                temp_data.push(temp_val)
                            }
                            break;
                        case "sum":
                            temp_val = temp_val + curr_val
                            temp_data.push(temp_val)

                            break;
                        case "prod":
                            temp_val = temp_val * curr_val
                            temp_data.push(temp_val);

                            break

                    }
                }
                data.push(temp_data)
            }

            if (axis == 0) {
                data = utils.__get_col_values(data)
            }

            return new DataFrame(data, { columns: this.columns })

        } else {
            throw Error("TypeError: Dtypes of columns must be Float of Int")
        }

    }
    /**
     * calculate the cummulative sum along axis
     * @param {kwargs} {axis: [int]}
     * @returns {DataFrame}
     */
    cumsum(kwargs = {}) {
        let axis;
        if (!utils.__key_in_object(kwargs, "axis")) {
            axis = 0
        } else {
            axis = kwargs['axis']
        }
        // let axis = kwargs["axis"] || 0
        let data = this.__cum_ops(axis, "sum");
        return data
    }

    /**
     * calculate the cummulative min
     * @param {kwargs} {axis: [int]}
     * @returns {DataFrame}
     */
    cummin(kwargs = {}) {
        let axis;
        if (!utils.__key_in_object(kwargs, "axis")) {
            axis = 0
        } else {
            axis = kwargs['axis']
        } let data = this.__cum_ops(axis, "min");
        return data
    }

    /**
     * calculate the cummulative max
     * @param {kwargs} {axis: [int]}
     * @returns {DataFrame}
     */
    cummax(kwargs = {}) {
        let axis;
        if (!utils.__key_in_object(kwargs, "axis")) {
            axis = 0
        } else {
            axis = kwargs['axis']
        } let data = this.__cum_ops(axis, "max");
        return data
    }

    /**
     * calculate the cummulative prod
     * @param {kwargs} {axis: [int]}
     * @returns {DataFrame}
     */
    cumprod(kwargs = {}) {
        let axis;
        if (!utils.__key_in_object(kwargs, "axis")) {
            axis = 0
        } else {
            axis = kwargs['axis']
        } let data = this.__cum_ops(axis, "prod");
        return data
    }

    /**
    * Makes a new copy of a DataFrame  
    * @returns {DataFrame}
    */
    copy() {
        let df = new DataFrame([...this.values],
            {
                columns: [...this.column_names],
                index: this.index, dtypes: this.dtypes
            })
        return df
    }

    /**
   * Generate a new DataFrame with the index reset.
   * This is useful when the index needs to be treated as a column, 
   * or when the index is meaningless and needs to be reset to the default before another operation.
   * @param {kwargs} {inplace: Modify the Series in place (do not create a new object.}
   */
    reset_index(kwargs = {}) {
        if (!utils.__key_in_object(kwargs, 'inplace')) {
            kwargs['inplace'] = false
        }

        if (kwargs['inplace']) {
            this.__reset_index()
        } else {
            let df = this.copy()
            df.__reset_index()
            return df
        }
    }

    /**
    * Generate a new DataFrame with the specified index.
    * Set the DataFrame index (row labels) using an array of the same length.
    * @param {kwargs} {index: Array of new index values}
    */
    set_index(kwargs = {}) {

        let params_needed = ["key", "drop", "inplace"]
        if (!utils.__right_params_are_passed(kwargs, params_needed)) {
            throw Error(`Params Error: A specified parameter is not supported. Your params must be any of the following [${params_needed}], got ${Object.keys(kwargs)}`)
        }

        if (!utils.__key_in_object(kwargs, 'key')) {
            throw Error("Index ValueError: You must specify an array of index")
        }

        if (!utils.__key_in_object(kwargs, 'inplace')) {
            kwargs['inplace'] = false
        }

        if (!utils.__key_in_object(kwargs, 'drop')) {
            kwargs['drop'] = true
        }

        if (Array.isArray(kwargs['key']) && kwargs['key'].length != this.index.length) {
            throw Error(`Index LengthError: Lenght of new Index array ${kwargs['key'].length} must match lenght of existing index ${this.index.length}`)
        }

        if ((typeof kwargs['key'] == "string" && this.column_names.includes(kwargs['key']))) {
            kwargs['key_name'] = kwargs['key']
            kwargs['key'] = this[kwargs['key']].values
        }
        if (kwargs['inplace']) {
            // this.index_arr = kwargs['key']
            this.__set_index(kwargs['key'])
            if (kwargs['drop'] && typeof kwargs['key_name'] == 'string') {
                this.drop({ columns: [kwargs['key_name']], inplace: true, axis: 1 })
            }
        } else {
            let df = this.copy()
            df.__set_index(kwargs['key'])
            if (kwargs['drop'] && typeof kwargs['key_name'] == 'string') {
                df.drop({ columns: [kwargs['key_name']], axis: 1, inplace: true })
            }
            return df
        }
    }


    /**
    * Generate descriptive statistics for all numeric columns
    * Descriptive statistics include those that summarize the central tendency, 
    * dispersion and shape of a dataset’s distribution, excluding NaN values.
    * @returns {Series}
    */
    describe() {
        let numeric_df = this.select_dtypes(['float32', 'int32'])
        let col_names = numeric_df.columns
        let index = ['count', 'mean', 'std', 'min', 'median', 'max', 'variance']

        let stats_arr = []
        col_names.forEach(name => {
            let col_series = numeric_df.column(name)
            let count = col_series.count()
            let mean = col_series.mean()
            let std = col_series.std()
            let min = col_series.min()
            let median = col_series.median()
            let max = col_series.max()
            let variance = col_series.var()

            let _stats = [count, mean, std, min, median, max, variance]
            let col_obj = {}
            col_obj[name] = _stats
            stats_arr.push(col_obj)

        })
        let df = new DataFrame(stats_arr, { "index": index })
        return df.round(6)

    }

    /**
     * Return a subset of the DataFrame’s columns based on the column dtypes.
     * @param {include} scalar or array-like. A selection of dtypes or strings to be included. At least one of these parameters must be supplied.
     * @returns {DataFrame, Series} The subset of the frame including the dtypes.
     */
    select_dtypes(include = [""]) {
        let dtypes = this.dtypes
        // let dtype_index = [...Array(this.dtypes.length - 1).keys()]
        let col_vals = []
        let original_col_vals = this.col_data
        const __supported_dtypes = ['float32', "int32", 'string', 'datetime']

        if (include == [""] || include == []) {
            //return all
            let df = this.copy()
            return df
        } else {
            //check if the right types are included
            include.forEach(type => {
                if (!__supported_dtypes.includes(type)) {
                    throw Error(`Dtype Error: dtype ${type} not found in dtypes`)
                }
                dtypes.map((dtype, i) => {
                    if (dtype == type) {
                        let _obj = {}
                        _obj[this.column_names[i]] = original_col_vals[i]
                        col_vals.push(_obj)
                    }
                })

            });
            if (col_vals.length == 1) {
                let _key = Object.keys(col_vals[0])[0]
                let data = col_vals[0][_key]
                let column_name = [_key]
                let sf = new Series(data, { columns: column_name, index: this.index })
                return sf
            } else {
                let df = new DataFrame(col_vals, { index: this.index })
                return df
            }
        }

    }


    /**
    * Sort a Dataframe in ascending or descending order by some criterion.
    *  @param {kwargs} Object, {ascending (Bool): Whether to return sorted values in ascending order or not,
    *                           inplace (Bool): Whether to perform sorting on the original Series or not}
    * @returns {Series}
    */
    sort_values(kwargs = {}) {
        if (utils.__key_in_object(kwargs, "by")) {
            let sort_col = this.column(kwargs["by"])
            let sorted_col, sorted_index;
            let new_row_data = []

            if (utils.__key_in_object(kwargs, "inplace") && kwargs['inplace'] == true) {
                sort_col.sort_values(kwargs)
                sorted_index = sort_col.index

            } else {
                sorted_col = sort_col.sort_values(kwargs)
                sorted_index = sorted_col.index
            }

            sorted_index.map(idx => {
                new_row_data.push(this.values[idx])
            })

            if (utils.__key_in_object(kwargs, "inplace") && kwargs['inplace'] == true) {
                this.data = new_row_data
                this.index_arr = sorted_index
                return null
            } else {
                let df = new DataFrame(new_row_data, { columns: this.column_names, index: sorted_index, dtype: this.dtypes })
                return df
            }

        } else {
            throw Error("Value Error: must specify the column to sort by")
        }

    }


    /**
    * Return the sum of the values in a DataFrame across a specified axis.
    * @params {kwargs} {axis: 0 for row and 1 for column}
    * @returns {Series}, Sum of values accross axis
    */
    sum(kwargs = { axis: 1 }) {
        if (this.__frame_is_compactible_for_operation()) {
            let values;
            let val_sums = []
            if (kwargs['axis'] == 1) {
                values = this.col_data
            } else {
                values = this.values
            }

            values.map(arr => {
                let temp_sum = tf.tensor(arr).sum().arraySync()
                val_sums.push(Number(temp_sum.toFixed(5)))
            })

            let new_index;
            if (kwargs['axis'] == 1) {
                new_index = this.column_names
            } else {
                new_index = this.index
            }
            let sf = new Series(val_sums, { columns: "sum", index: new_index })
            return sf

        } else {
            throw Error("Dtype Error: Operation can not be performed on string type")
        }
    }

    /**
    * Returns the absolute values in DataFrame
    * @return {DataFrame}
    */
    abs() {
        let data = this.values

        let tensor_data = tf.tensor(data)
        let abs_data = tensor_data.abs().arraySync()
        let df = new DataFrame(utils.__round(abs_data, 2, false), { columns: this.column_names, index: this.index })
        return df
    }



    __get_tensor_and_idx(df, axis) {
        let tensor_vals, idx, t_axis;
        if (axis == 1) {
            //Tensorflow uses 0 for column and 1 for rows, 
            // we use the opposite for consistency with Pandas (0 : row, 1: columns)
            tensor_vals = df.row_data_tensor
            idx = df.column_names
            t_axis = 0 //switch the axis

        } else {
            tensor_vals = df.row_data_tensor
            idx = df.index
            t_axis = 1
        }

        return [tensor_vals, idx, t_axis]
    }





    /**
     * Filter DataFrame element base on the element in a column
     * @param {kwargs} kwargs {column : coumn name[string], is: String, to: string| int} 
     * @returns {DataFrame}
     */
    query(kwargs) {
        //define the set of operators to be used
        let operators = [
            ">",
            "<",
            "<=",
            ">=",
            "=="
        ]

        if (Object.prototype.hasOwnProperty.call(kwargs, "column")) {


            if (this.columns.includes(kwargs["column"])) {

                var column_index = this.columns.indexOf(kwargs["column"]);
            } else {
                throw new Error(`column ${kwargs["column"]} does not exist`);
            }
        } else {
            throw new Error("specify the column");
        }

        if (Object.prototype.hasOwnProperty.call(kwargs, "is")) {

            if (operators.includes(kwargs["is"])) {

                var operator = kwargs["is"];
            }
            else {
                throw new Error(` ${kwargs["is"]} is not a supported logical operator`);
            }
        } else {
            throw new Error("specify an operator in param [is]");
        }

        if (Object.prototype.hasOwnProperty.call(kwargs, "to")) {
            var value = kwargs["to"]

        } else {
            throw new Error("specify a value in param [to]");
        }

        let data = this.values

        let new_data = []

        for (var i = 0; i < data.length; i++) {
            let data_value = data[i]

            let elem = data_value[column_index]

            //use eval function for easy operation
            //eval() takes in a string expression e.g eval('2>5')
            if (eval(`${elem}${operator}${value}`)) {
                new_data.push(data_value);
            }


        }
        let columns = this.columns
        let new_df = new DataFrame(new_data, { "columns": columns })

        return new_df;
    }


    /**
     * Add a column with values to the dataframe
     * @param {kwargs} Object {column :[string] , value:[Array]}
     * 
     */
    addColumn(kwargs) {

        let data_length = this.shape[0]

        utils.__in_object(kwargs, "column", "column name not specified");
        utils.__in_object(kwargs, "value", "column value not specified");

        let value = kwargs["value"]
        let column_name = kwargs["column"]

        if (value.length != data_length) {
            throw new Error(`Array length ${value.length} not equal to ${data_length}`);
        }


        if (this.columns.includes(column_name)) {

            let col_idx = this.columns.indexOf(column_name);

            let new_data = []
            this.values.map((val, index) => {
                let new_val = val.slice();
                new_val[col_idx] = value[index]
                new_data.push(new_val);
            })
            this.data = new_data;
            // console.log(this.data)
            this.col_data[col_idx] = value
            // this.col_data[col_idx] = utils.__get_t(value)[0]
            this.data_tensor = tf.tensor(new_data)


        } else {
            let data = this.values
            let new_data = []

            data.map(function (val, index) {
                let new_val = val.slice()
                new_val.push(value[index])
                new_data.push(new_val);
            });

            //add new dtype
            let old_type_list = [...this.dtypes]
            old_type_list.push(utils.__get_t(value)[0])
            this.col_types = old_type_list
            this.data = new_data;
            this.col_data = utils.__get_col_values(new_data)
            this.data_tensor = tf.tensor(new_data)
            this.columns.push(column_name);
            this[column_name] = new Series(value)
            // this[column_name] = new Series(value, { columns: column_name, index: this.index })
        }
    }

    /**
     * 
     * @param {col}  col is a list of column with maximum length of two
     */
    groupby(col) {

        let len = this.shape[0] - 1

        let column_names = this.column_names
        let col_dict = {};
        let key_column = null;

        if (col.length == 2) {

            if (column_names.includes(col[0])) {
                // eslint-disable-next-line no-unused-vars
                var [data1, col_name1] = indexLoc(this, { "rows": [`0:${len}`], "columns": [`${col[0]}`], "type": "loc" });

            }
            else {
                throw new Error(`column ${col[0]} does not exist`);
            }
            if (column_names.includes(col[1])) {
                // eslint-disable-next-line no-unused-vars
                var [data2, col_name2] = indexLoc(this, { "rows": [`0:${len}`], "columns": [`${col[1]}`], "type": "loc" });
            }
            else {
                throw new Error(`column ${col[1]} does not exist`);
            }

            key_column = [col[0], col[1]]
            var column_1_Unique = utils.__unique(data1);
            var column_2_unique = utils.__unique(data2);

            for (var i = 0; i < column_1_Unique.length; i++) {

                let col_value = column_1_Unique[i]
                col_dict[col_value] = {}

                for (var j = 0; j < column_2_unique.length; j++) {
                    let col2_value = column_2_unique[j];
                    col_dict[col_value][col2_value] = [];
                }
            }

        } else {

            if (column_names.includes(col[0])) {
                // eslint-disable-next-line no-redeclare
                var [data1, col_name1] = indexLoc(this, { "rows": [`0:${len}`], "columns": [`${col[0]}`], "type": "loc" });
                // console.log(data1)
            }
            else {
                throw new Error(`column ${col[0]} does not exist`);
            }
            key_column = [col[0]];

            var column_Unique = utils.__unique(data1);

            for (let i = 0; i < column_Unique.length; i++) {
                let col_value = column_Unique[i];
                col_dict[col_value] = [];
            }
        }


        let groups = new GroupBy(col_dict, key_column, this.values, column_names).group();

        return groups;
    }




    /**
     * Return a sequence of axis dimension along row and columns
     * @params col_name: the name of a column in the database.
     * @returns tensor of shape 1
     */
    column(col_name) {
        if (!this.columns.includes(col_name)) {
            throw new Error(`column ${col_name} does not exist`);
        }
        let col_indx_objs = utils.__arr_to_obj(this.columns)
        let indx = col_indx_objs[col_name]
        let data = this.col_data[indx]
        return new Series(data, { columns: [col_name] })

    }


    /**
    * Replace NaN or undefined with a specified value"
    * @param {kwargs}, {column(s): Array of column name(s) to fill. If undefined fill all columns;
    *                   value(s): Array | Scalar of value(s) to fill with. If single value is specified, we use it to fill all
    * @return {DataFrame}
    */
    fillna(kwargs = {}) {

        let params_needed = ["columns", "values"]
        if (!utils.__right_params_are_passed(kwargs, params_needed)) {
            throw Error(`Params Error: A specified parameter is not supported. Your params must be any of the following [${params_needed}], got ${Object.keys(kwargs)}`)
        }

        if (utils.__key_in_object(kwargs, "columns")) {
            //check if the column(s) exists
            kwargs['columns'].map(col => {
                if (!this.column_names.includes(col)) {
                    throw Error(`Value Error: Specified columns must be one of ${this.column_names}, got ${col}`)
                }
            })

            if (kwargs['columns'].length != kwargs['values'].length) {
                throw Error(`Lenght Error: The lenght of the columns names must be equal to the lenght of the values,
                 got column of length ${kwargs['columns'].length} but values of length ${kwargs['values'].length}`)
            }
            let new_col_data = this.col_data
            kwargs['columns'].map((col, i) => {
                let col_idx = this.column_names.indexOf(col)
                let col_data = this.col_data[col_idx]

                let __temp = []
                col_data.map(val => {     //fill the column
                    if (isNaN(val) && typeof val != "string") {
                        __temp.push(kwargs['values'][i])

                    } else {
                        __temp.push(val)
                    }
                })
                new_col_data[col_idx] = __temp

            })

            let final_data = []
            new_col_data.map((col, i) => {
                let col_obj = {}
                col_obj[this.column_names[i]] = col
                final_data.push(col_obj)
            })
            // let fil_idx = 0
            // this.column_names.map((col, idx) => {
            //     let _obj = {}
            //     if (kwargs['columns'].includes(col)) {
            //         console.log(fil_idx);
            //         console.log(col);
            //         console.log(kwargs['values'][fil_idx]);
            //         let temp_col_data = this.col_data[idx]  //retreive the column data
            //         let __temp = []
            //         temp_col_data.map(val => {     //fill the column
            //             if (isNaN(val) && typeof val != "string") {
            //                 __temp.push(kwargs['values'][fil_idx])

            //             } else {
            //                 __temp.push(val)
            //             }
            //         })
            //         fil_idx += 1
            //         _obj[col] = __temp
            //         new_col_data_obj.push(_obj)
            //     } else {
            //         _obj[col] = this.col_data[idx]
            //         new_col_data_obj.push(_obj)
            //     }

            // })
            return new DataFrame(final_data, { index: this.index })

        } else {
            //fill all columns using same value
            if (!utils.__key_in_object(kwargs, "values")) {
                throw Error("Value Error: Please specify a fill value")
            }

            let nan_val;
            if (Array.isArray(kwargs['values'])) {
                nan_val = kwargs['values'][0]
            } else {
                nan_val = kwargs["values"]

            }
            let data = []
            let values = this.values;
            let columns = this.columns;

            for (let i = 0; i < values.length; i++) {
                let temp_data = []
                let row_value = values[i]
                for (let j = 0; j < row_value.length; j++) {

                    let val = row_value[j] == 0 ? 0 : !!row_value[j]
                    if (!val) {
                        temp_data.push(nan_val)
                    } else {
                        temp_data.push(row_value[j])
                    }

                }
                data.push(temp_data);
            }

            return new DataFrame(data, { columns: columns, index: this.index })

        }

    }

    /**
     * Return a boolean same-sized object indicating if the values are NaN. NaN and undefined values,
     *  gets mapped to True values. Everything else gets mapped to False values. 
     * @return {DataFrame}
     */
    isna() {

        let new_row_data = []
        let row_data = this.values;
        let columns = this.column_names;

        row_data.map(arr => {
            let temp_arr = []
            arr.map(val => {
                // eslint-disable-next-line use-isnan
                if (val == NaN) {
                    temp_arr.push(true)
                } else if (isNaN(val) && typeof val != "string") {
                    temp_arr.push(true)
                } else {
                    temp_arr.push(false)
                }
            })
            new_row_data.push(temp_arr)
        })

        return new DataFrame(new_row_data, { columns: columns, index: this.index })
    }



    // let new_row_data = []
    // let row_data = this.values;
    // let columns = this.column_names;

    // row_data.map(arr=>{
    //     let temp_arr = []
    //     arr.map(val=>{
    //         if (isNaN(val) && typeof val != "string" ){
    //             temp_arr.push(true)
    //         }else{
    //             temp_arr.push(false)
    //         }
    //     })
    //     new_row_data.push(temp_arr)
    // })

    // // for (let i = 0; i < values.length; i++) {
    // //     let temp_data = []
    // //     let row_value = values[i]
    // //     for (let j = 0; j < row_value.length; j++) {

    // //         let val = row_value[j] == 0 ? true : !row_value[j]
    // //         temp_data.push(val)
    // //     }
    // //     data.push(temp_data);
    // // }

    // return new DataFrame(new_row_data, { columns: columns, index: this.index })


    /**
     * Obtain index containing nan values
     * @return Array list (int)
     */
    nanIndex() {

        let df_values = this.values
        let index_data = []

        for (let i = 0; i < df_values.length; i++) {

            let row_values = df_values[i]

            if (row_values.includes(NaN)) {
                index_data.push(i)
            }
        }
        return index_data
    }

    /**
     * Drop all rows containing NaN
     * @param {kwargs} kwargs [Object] {axis: [int]{o or 1}, inplace:[boolean]}
     */
    dropna(kwargs = {}) {

        let axis = kwargs["axis"] || 0;
        let inplace = kwargs["inplace"] || false;

        if (axis != 0 && axis != 1) {
            throw new Error("axis must either be 1 or 0")
        }

        let df_values = null
        let columns = null
        if (axis == 0) {
            df_values = this.values
            columns = this.columns
        }
        else {
            df_values = this.col_data
            columns = []
        }
        let data = []

        for (let i = 0; i < df_values.length; i++) {
            let values = df_values[i]

            if (!(values.includes(NaN))) {
                if (axis == 0) {
                    data.push(values);
                } else {

                    columns.push(this.columns[i])
                    if (data.length == 0) {

                        for (let j = 0; j < values.length; j++) {
                            data.push([values[j]])
                        }
                    } else {
                        for (let j = 0; j < data.length; j++) {
                            data[j].push(values[j])
                        }
                    }
                }

            }

        }

        if (inplace == true) {
            this.data = data
            this.__reset_index()
            this.columns = columns
        } else {
            return new DataFrame(data, { columns: columns })
        }

    }


    /**
     * Apply a function to each element or along a specified axis of the DataFrame. Supports JavaScipt functions
     * when axis is not specified, and accepts Tensorflow functions when axis is specified.
     * @param {kwargs} kargs is defined as {axis: undefined, 0 or 1, callable: [FUNCTION]}
     * @return Array
     */
    apply(kwargs) {
        let is_callable = utils.__is_function(kwargs["callable"]);
        if (!is_callable) {
            throw new Error("the arguement most be a function")
        }

        let callable = kwargs["callable"]
        let data = [];


        if (utils.__key_in_object(kwargs, "axis")) {
            //This accepts all tensorflow operations
            let axis = kwargs["axis"]
            let df_data;
            if (axis == 0) {
                df_data = this.values
            } else {
                df_data = this.col_data
            }

            for (let i = 0; i < df_data.length; i++) {
                let value = tf.tensor(df_data[i])
                let callable_data
                try {
                    callable_data = callable(value).arraySync()
                } catch (error) {
                    throw Error(`Callable Error: You can only apply JavaScript functions on DataFrames when axis is not specified. This operation is applied on all element, and returns a DataFrame of the same shape.`)
                }

                data.push(callable_data)
            }


        } else {
            //perform element wise operation. This accepts any JavaScript function
            let df_data = this.values
            let new_data = []
            df_data.forEach(row => {
                let new_row = []
                row.forEach(val => {
                    new_row.push(callable(val))
                })
                new_data.push(new_row)
            })
            data = new_data

        }

        if (utils.__is_1D_array(data)) {
            if (kwargs['axis'] == 0) {
                let sf = new Series(data, { index: this.index })
                return sf
            } else {
                let sf = new Series(data, { index: this.column_names })
                return sf
            }
        } else {
            let df = new DataFrame(data, { columns: this.column_names, index: this.index })
            return df

        }

    }




    /**
     * Returns Less than of DataFrame and other. Supports element wise operations
     * @param {other} DataFrame, Series, Scalar 
     * @param {axis} Number {0 for row, 1 for index} Whether to compare by the index or columns
     * @return {DataFrame}
     */
    lt(other, axis) {
        if (this.__frame_is_compactible_for_operation()) {
            if (axis == undefined) {
                axis = 0
            }
            let df = this.__logical_ops(other, "lt", axis)
            return df

        } else {
            throw Error("Dtype Error: Operation can not be performed on string type")
        }

    }

    /**
    * Returns Greater than of DataFrame and other. Supports element wise operations
    * @param {other} DataFrame, Series, Scalar 
    * @param {axis} Number {0 for row, 1 for index} Whether to compare by the index or columns
    * @return {DataFrame}
    */
    gt(other, axis) {
        if (this.__frame_is_compactible_for_operation()) {
            if (axis == undefined) {
                axis = 0
            }

            let df = this.__logical_ops(other, "gt", axis)
            return df

        } else {
            throw Error("Dtype Error: Operation can not be performed on string type")
        }

    }

    /**
    * Returns Less than or Equal to of DataFrame and other. Supports element wise operations
    * @param {other} DataFrame, Series, Scalar 
    * @param {axis} Number {0 for row, 1 for index} Whether to compare by the index or columns
    * @return {DataFrame}
    */
    le(other, axis) {
        if (this.__frame_is_compactible_for_operation()) {
            if (axis == undefined) {
                axis = 0
            }
            let df = this.__logical_ops(other, "le", axis)
            return df

        } else {
            throw Error("Dtype Error: Operation can not be performed on string type")
        }
    }

    /**
    * Returns Greater than or Equal to of DataFrame and other. Supports element wise operations
    * @param {other} DataFrame, Series, Scalar 
    * @param {axis} Number {0 for row, 1 for index} Whether to compare by the index or columns
    * @return {DataFrame}
    */
    ge(other, axis) {
        if (this.__frame_is_compactible_for_operation()) {
            if (axis == undefined) {
                axis = 0
            }
            let df = this.__logical_ops(other, "ge", axis)
            return df

        } else {
            throw Error("Dtype Error: Operation can not be performed on string type")
        }

    }

    /**
    * Returns Not Equal to of DataFrame and other. Supports element wise operations
    * @param {other} DataFrame, Series, Scalar 
    * @param {axis} Number {0 for row, 1 for index} Whether to compare by the index or columns
    * @return {DataFrame}
    */
    ne(other, axis) {
        if (this.__frame_is_compactible_for_operation()) {
            if (axis == undefined) {
                axis = 0
            }
            let df = this.__logical_ops(other, "ne", axis)
            return df

        } else {
            throw Error("Dtype Error: Operation can not be performed on string type")
        }

    }

    /**
    * Returns Greater than or Equal to of DataFrame and other. Supports element wise operations
    * @param {other} DataFrame, Series, Scalar 
    * @param {axis} Number {0 for row, 1 for index} Whether to compare by the index or columns
    * @return {DataFrame}
    */
    eq(other, axis) {
        if (this.__frame_is_compactible_for_operation()) {
            if (axis == undefined) {
                axis = 0
            }
            let df = this.__logical_ops(other, "eq", axis)
            return df

        } else {
            throw Error("Dtype Error: Operation can not be performed on string type")
        }

    }


    /**
    * Replace all occurence of a value with a new specified value"
    * @param {kwargs}, {"replace": the value you want to replace,
    *                   "with": the new value you want to replace the olde value with
    *                   "in": Array of column names to replace value in, If not specified, replace all columns} 
    * @return {Series}
    */
    replace(kwargs = {}) {
        let params_needed = ["replace", "with", "in"]
        if (!utils.__right_params_are_passed(kwargs, params_needed)) {
            throw Error(`Params Error: A specified parameter is not supported. Your params must be any of the following [${params_needed}], got ${Object.keys(kwargs)}`)
        }

        if (utils.__key_in_object(kwargs, "in")) {
            //fill specified columns only
            //check if the column(s) exists
            kwargs['in'].map(col => {
                if (!this.column_names.includes(col)) {
                    throw Error(`Value Error: Specified columns must be one of ${this.column_names}, got ${col}`)
                }
            })

            if (utils.__key_in_object(kwargs, "replace") && utils.__key_in_object(kwargs, "with")) {
                let new_col_data_obj = []
                this.column_names.map((col, idx) => {
                    let _obj = {}
                    if (kwargs['in'].includes(col)) {
                        let temp_col_data = this.col_data[idx]  //retreive the column data
                        let __temp = []
                        temp_col_data.map(val => {     //replace the values
                            if (val == kwargs['replace']) {
                                __temp.push(kwargs['with'])
                            } else {
                                __temp.push(val)
                            }
                        })
                        _obj[col] = __temp
                        new_col_data_obj.push(_obj)
                    } else {
                        _obj[col] = this.col_data[idx]
                        new_col_data_obj.push(_obj)
                    }
                })
                return new DataFrame(new_col_data_obj, { columns: this.column_names, index: this.index })
            } else {

                throw Error("Params Error: Must specify both 'replace' and 'with' parameters.")

            }

        } else {
            //fill every occurence in all columns and rows
            if (utils.__key_in_object(kwargs, "replace") && utils.__key_in_object(kwargs, "with")) {
                let replaced_arr = []
                let old_arr = this.values

                old_arr.map(inner_arr => {
                    let temp = []
                    inner_arr.map(val => {
                        if (val == kwargs['replace']) {
                            temp.push(kwargs['with'])
                        } else {
                            temp.push(val)
                        }
                    })
                    replaced_arr.push(temp)
                })

                let df = new DataFrame(replaced_arr, { index: this.index, columns: this.column_names })
                return df


            } else {
                throw Error("Params Error: Must specify both 'replace' and 'with' parameters.")
            }
        }
    }


    //performs logical comparisons on DataFrame using Tensorflow.js
    __logical_ops(val, logical_type, axis) {
        let int_vals, other;
        if (utils.__is_number(val)) {
            other = val
        } else {
            if (val.series) {
                //series
                if (axis == 0) {
                    if (val.values.length != this.shape[0]) {
                        throw Error(`Shape Error: Operands could not be broadcast together with shapes ${this.shape} and ${val.values.length}.`)
                    }
                    other = tf.tensor(val.values)
                } else {
                    if (val.values.length != this.shape[1]) {
                        throw Error(`Shape Error: Operands could not be broadcast together with shapes ${this.shape} and ${val.values.length}.`)
                    }
                    other = tf.tensor(val.values)
                }
            } else if (Array.isArray(val)) {
                //Array of Array
                other = tf.tensor(val)
            } else {
                //DataFrame
                other = val.row_data_tensor
            }
        }

        switch (logical_type) {

            case "lt":
                int_vals = tf.tensor(this.values).less(other).arraySync()
                break;
            case "gt":
                int_vals = tf.tensor(this.values).greater(other).arraySync()
                break;
            case "le":
                int_vals = tf.tensor(this.values).lessEqual(other).arraySync()
                break;
            case "ge":
                int_vals = tf.tensor(this.values).greaterEqual(other).arraySync()
                break;
            case "ne":
                int_vals = tf.tensor(this.values).notEqual(other).arraySync()
                break;
            case "eq":
                int_vals = tf.tensor(this.values).equal(other).arraySync()
                break;
        }
        let bool_vals = utils.__map_int_to_bool(int_vals, 2)
        let df = new DataFrame(bool_vals, { columns: this.column_names, index: this.index })
        return df

    }



    //slice the corresponding arrays from tensor objects
    __get_df_from_tensor(val, col_names) {
        let len = val.shape[0]
        let new_array = []
        for (let i = 0; i < len; i++) {
            let arr = val.slice([i], [1]).arraySync()[0]
            new_array.push(arr)
        }
        return new DataFrame(new_array, { columns: col_names })

    }

    //checks if DataFrame is compaticble for arithmetic operation
    //compatible Dataframe must have only numerical dtypes
    __frame_is_compactible_for_operation() {
        let dtypes = this.dtypes
        const str = (element) => element == "string";

        if (dtypes.some(str)) {
            return false
        } else {
            return true
        }
    }


    //retreives the corresponding tensors based on specified axis
    __get_ops_tensors(tensors, axis) {
        if (utils.__is_undefined(tensors[1].series)) { //check if add operation is on a series or DataFrame
            let tensors_arr = []
            if (utils.__is_undefined(axis) || axis == 1) {
                //axis = 1 (column)
                tensors_arr.push(tensors[0].row_data_tensor)
                tensors_arr.push(tensors[1])
                return tensors_arr

            } else {
                //axis = 0 (rows)
                tensors_arr.push(tensors[0].col_data_tensor)
                tensors_arr.push(tensors[1])
                return tensors_arr
            }
        } else {
            //operation is being performed on a Dataframe or Series
            let tensors_arr = []
            if (utils.__is_undefined(axis) || axis == 1) {
                //axis = 1 (column)
                let this_tensor, other_tensor

                this_tensor = tensors[0].row_data_tensor //tensorflow uses 1 for rows axis and 0 for column axis 
                if (tensors[1].series) {
                    other_tensor = tf.tensor(tensors[1].values, [1, tensors[1].values.length])
                } else {
                    other_tensor = tensors[1].row_data_tensor

                }

                tensors_arr.push(this_tensor)
                tensors_arr.push(other_tensor)
                return tensors_arr

            } else {
                //axis = 0 (rows)
                let this_tensor, other_tensor

                this_tensor = tensors[0].row_data_tensor
                if (tensors[1].series) {
                    other_tensor = tf.tensor(tensors[1].values, [tensors[1].values.length, 1])
                } else {
                    other_tensor = tensors[1].row_data_tensor

                }

                tensors_arr.push(this_tensor)
                tensors_arr.push(other_tensor)
                return tensors_arr
            }
        }
    }

    /**
     * Transpose index and columns.
    * Reflect the DataFrame over its main diagonal by writing rows as columns and vice-versa.
    * The property T is an accessor to the method transpose().
     */
    transpose() {
        let new_values = this.col_data
        let new_index = this.column_names
        let new_col_names = this.index

        let df = new DataFrame(new_values, { columns: new_col_names, index: new_index })
        return df
    }

    /**
     * The property T is an accessor to the method transpose().
     */
    get T() {
        return this.transpose()
    }


    /**
        * Returns the data types in the DataFrame 
        * @return {Array} list of data types for each column
        */
     get ctypes() {
        let cols = this.column_names
        let d_types = this.col_types
        let sf = new Series(d_types, {index: cols})
        return sf
    }

    /**
     * Make plots of Series or DataFrame.
     * Uses the Plotly as backend, so supoorts Plotly's configuration parameters
     * @param {string} div Name of the div to show the plot
     * @param {Object} config configuration options for making Plots, supports Plotly parameters
     */
    // plot(div, config = {}) {
    //     const plt = new Plot()
    //     plt.plot(this, div, config)
    // }




}
<|MERGE_RESOLUTION|>--- conflicted
+++ resolved
@@ -4,12 +4,8 @@
 // import * as tf from '@tensorflow/tfjs'
 import { Utils } from "./utils"
 import { GroupBy } from "./groupby"
-<<<<<<< HEAD
 // import { Plot } from '../plotting/plot'
-=======
-import { Plot } from '../plotting/plot'
 import { indexLoc } from '../core/indexing'
->>>>>>> eb5919d2
 
 const utils = new Utils
 import { std, variance } from 'mathjs'
