import Ndframe from "./generic"
import { Series } from "./series"
// import * as tf from '@tensorflow/tfjs-node'
import * as tf from '@tensorflow/tfjs'
import { Utils } from "./utils"
import { GroupBy } from "./groupby"
import { Plot } from '../plotting/plot'
import { indexLoc } from '../core/indexing'

const utils = new Utils
import { std, variance } from 'mathjs'



/**
 * DataFrame object. A 2D frame object that stores data in structured tabular format
 * @param {data} data, JSON, Array of structured data
 * @param {kwargs} Object {columns: Array of column names, dtypes: string of data types present in dataset.}
 * 
 * @returns DataFrame data structure
 */
export class DataFrame extends Ndframe {
    constructor(data, kwargs) {
        super(data, kwargs)
        this.__set_column_property() //set column property on Class
    }



    //set all columns to DataFrame Property. This ensures easy access to columns as Series
    __set_column_property() {
        let col_vals = this.col_data
        let col_names = this.column_names

        col_vals.forEach((col, i) => {
            this[col_names[i]] = null
            Object.defineProperty(this, col_names[i], {
                get() {
                    return new Series(this.col_data[i], { columns: col_names[i], index: this.index })
                },
                set(value) {
                    this.addColumn({ column: col_names[i], value: value });
                }
            })
        });
    }

    /**
     * Drop a list of rows or columns base on the axis specified
     * @param {kwargs} Object (Optional configuration object
     *             {columns: [Array(Columns| Index)] array of column names to drop
     *              axis: row=0, columns=1
     *             inplace: specify whether to drop the row/column with/without creating a new DataFrame}
     * @returns null | DataFrame
     *            
     */
    drop(kwargs = {}) {
        let params_needed = ["columns", "index", "inplace", "axis"]
        if (!utils.__right_params_are_passed(kwargs, params_needed)) {
            throw Error(`Params Error: A specified parameter is not supported. Your params must be any of the following [${params_needed}], got ${Object.keys(kwargs)}`)
        }
        // utils.__in_object(kwargs, "columns", "value not defined")
        if (!utils.__key_in_object(kwargs, "inplace")) {
            kwargs['inplace'] = false
        }
        if (!utils.__key_in_object(kwargs, "axis")) {
            kwargs['axis'] = 1
        }
        let data;
        if (utils.__key_in_object(kwargs, "index") && kwargs['axis'] == 0) {
            data = kwargs["index"];
        } else {
            data = kwargs["columns"];
        }


        if (kwargs['axis'] == 1) {
            if (!utils.__key_in_object(kwargs, "columns")) {
                throw Error("No column found. Axis of 1 must be accompanied by an array of column(s) names")
            }
            let self = this;
            const index = data.map((x) => {
                let col_idx = self.columns.indexOf(x)
                if (col_idx == -1) {
                    throw new Error(`column "${x}" does not exist`)
                }
                return col_idx
            });
            const values = this.values
            let new_dtype = []
            let new_data = values.map(function (element) {
                let new_arr = utils.__remove_arr(element, index);
                new_dtype = utils.__remove_arr(self.dtypes, index);
                return new_arr;
            });

            if (!kwargs['inplace']) {
                let old_cols = this.columns
                let columns = utils.__remove_arr(this.columns, index);
                let df = new DataFrame(new_data, { columns: columns, index: self.index, dtypes: new_dtype })
                df.__set_col_property(df, df.col_data, columns, old_cols)
                return df

            } else {
                let new_cols = utils.__remove_arr(this.columns, index);
                let old_cols = this.columns
                this.columns = new_cols
                this.row_data_tensor = tf.tensor(new_data);
                this.data = new_data
                this.__set_col_types(new_dtype, false)
                this.__set_col_property(this, this.col_data, new_cols, old_cols)
            }

        } else {
            if (!utils.__key_in_object(kwargs, "index")) {
                throw Error("No index label found. Axis of 0 must be accompanied by an array of index labels")
            }
            data.map((x) => {
                if (!this.index.includes(x)) throw new Error(`${x} does not exist in index`)
            });
            const values = this.values
            let data_idx = []; let new_data, new_index;
            if (typeof data[0] == 'string') {
                //get index of strings labels in rows
                this.index.forEach((idx, i) => {
                    if (data.includes(idx)) {
                        data_idx.push(i)
                    }
                })
                new_data = utils.__remove_arr(values, data_idx);
                new_index = utils.__remove_arr(this.index, data_idx);

            } else {
                new_data = utils.__remove_arr(values, data);
                new_index = utils.__remove_arr(this.index, data);
            }


            if (!kwargs['inplace']) {
                return new DataFrame(new_data, { columns: this.columns, index: new_index })

            } else {
                this.row_data_tensor = tf.tensor(new_data);
                this.data = new_data
                this.__set_index(new_index)

            }
        }
    }



    /**
     * Purely label based indexing. Can accept string label names for both rows and columns 
     * @param {kwargs} kwargs object {rows: Array of index, columns: Array of column name(s)} 
     * @return DataFrame data stucture
     */
    loc(kwargs = {}) {
        let params_needed = ["columns", "rows"]
        if (!utils.__right_params_are_passed(kwargs, params_needed)) {
            throw Error(`Params Error: A specified parameter is not supported. Your params must be any of the following [${params_needed}], got ${Object.keys(kwargs)}`)
        }
        kwargs["type"] = "loc"
        let [new_data, columns, rows] = indexLoc(this, kwargs);
        let df_columns = { "columns": columns }
        let df = new DataFrame(new_data, df_columns);
        df.__set_index(rows)
        return df;

    }


    /**
     * Access a dataframe element using row and column index
     * @param {*} kwargs object {rows: Array of index, columns: Array of column index}  
     * @return DataFrame data stucture
     */
    iloc(kwargs = {}) {
        let params_needed = ["columns", "rows"]
        if (!utils.__right_params_are_passed(kwargs, params_needed)) {
            throw Error(`Params Error: A specified parameter is not supported. Your params must be any of the following [${params_needed}], got ${Object.keys(kwargs)}`)
        }
        kwargs["type"] = "iloc";

        let [new_data, columns, rows] = indexLoc(this, kwargs);
        let df_columns = { "columns": columns }
        let df = new DataFrame(new_data, df_columns);
        df.__set_index(rows)
        return df;

    }


    /**
    * Prints the first n values in a dataframe
    * @param {rows}  rows --> int
    * @returns DataFrame
    */
    head(rows = 5) {
        if (rows > this.values.length || rows < 1) {
            //return all values
            return this
        } else {
            //Creates a new dataframe with first [rows]
            let data = this.values.slice(0, rows)
            let idx = this.index.slice(0, rows)
            let config = { columns: this.column_names, index: idx }
            let df = new DataFrame(data, config)
            return df
        }

    }

    /**
    * Prints the last n values in a dataframe
    * @param {rows}  rows --> int
    * @returns DataFrame
    */
    tail(rows = 5) {
        let row_len = this.values.length
        if (rows > row_len || rows < 1) {
            //return all values
            return this
        } else {
            //Creates a new dataframe with last [rows]
            let data = this.values.slice(row_len - rows)
            let indx = this.index.slice(row_len - rows)
            let config = { columns: this.column_names, index: indx }
            let df = new DataFrame(data, config)
            return df
        }

    }

    /**
    * Gets [num] number of random rows in a dataframe
    * @param {rows}  rows --> int
    * @returns DataFrame 
    */
    sample(num = 5) {
        //TODO: Use different sampling strategy
        if (num > this.values.length || num < 1) {
            //return all values
            let config = { columns: this.column_names }
            return new DataFrame(this.values, config)
        } else {
            let values = this.values
            let idx = this.index
            let new_values = []
            let new_idx = []

            let counts = [...Array(idx.length).keys()]   //set index

            //get random sampled numbers
            let rand_nums = utils.__sample_from_iter(counts, num, false)
            rand_nums.map(i => {
                new_values.push(values[i])
                new_idx.push(idx[i])
            })

            let config = { columns: this.column_names, index: new_idx }
            let df = new DataFrame(new_values, config)
            return df

        }
    }

    /**
       * Return Addition of DataFrame and other, element-wise (binary operator add).
       * @param {other} DataFrame, Series, Array or Number to add  
       * @returns {DataFrame}
       */
    add(other, axis) {
        if (this.__frame_is_compactible_for_operation) { //check if all types a numeric
            let tensors = this.__get_ops_tensors([this, other], axis)
            let sum_vals = tensors[0].add(tensors[1])
            let col_names = this.columns
            return this.__get_df_from_tensor(sum_vals, col_names)

        } else {
            throw Error("TypeError: Dtypes of columns must be Float of Int")
        }

    }

    /**
      * Return subtraction of DataFrame and other, element-wise (binary operator add).
      * @param {other} DataFrame, Series, Array or Number to add  
      * @returns {DataFrame}
      */
    sub(other, axis) {
        if (this.__frame_is_compactible_for_operation) { //check if all types are numeric
            let tensors = this.__get_ops_tensors([this, other], axis)
            let result = tensors[0].sub(tensors[1])
            let col_names = this.columns
            return this.__get_df_from_tensor(result, col_names)

        } else {
            throw Error("TypeError: Dtypes of columns must be Float of Int")
        }

    }

    /**
       * Return subtraction of DataFrame and other, element-wise (binary operator add).
       * @param {other} DataFrame, Series, Array or Number to add  
       * @returns {DataFrame}
       */
    mul(other, axis) {
        if (this.__frame_is_compactible_for_operation) { //check if all types are numeric
            let tensors = this.__get_ops_tensors([this, other], axis)
            let result = tensors[0].mul(tensors[1])
            let col_names = this.columns
            return this.__get_df_from_tensor(result, col_names)

        } else {
            throw Error("TypeError: Dtypes of columns must be Float of Int")
        }

    }

    /**
       * Return division of DataFrame and other, element-wise (binary operator add).
       * @param {other} DataFrame, Series, Array or Number to add  
       * @returns {DataFrame}
       */
    div(other, axis) {
        if (this.__frame_is_compactible_for_operation) { //check if all types are numeric
            let tensors = this.__get_ops_tensors([this, other], axis)
            let result = tensors[0].div(tensors[1])
            let col_names = this.columns
            return this.__get_df_from_tensor(result, col_names)

        } else {
            throw Error("TypeError: Dtypes of columns must be Float of Int")
        }

    }

    /**
      * Return division of DataFrame and other, element-wise (binary operator add).
      * @param {other} DataFrame, Series, Array or Number to add  
      * @returns {DataFrame}
      */
    pow(other, axis) {
        if (this.__frame_is_compactible_for_operation) { //check if all types are numeric
            let tensors = this.__get_ops_tensors([this, other], axis)
            let result = tensors[0].pow(tensors[1])
            let col_names = this.columns
            return this.__get_df_from_tensor(result, col_names)

        } else {
            throw Error("TypeError: Dtypes of columns must be Float of Int")
        }

    }

    /**
       * Return division of DataFrame and other, element-wise (binary operator add).
       * @param {other} DataFrame, Series, Array or Number to add  
       * @returns {DataFrame}
       */
    mod(other, axis) {
        if (this.__frame_is_compactible_for_operation) { //check if all types are numeric
            let tensors = this.__get_ops_tensors([this, other], axis)
            let result = tensors[0].mod(tensors[1])
            let col_names = this.columns
            return this.__get_df_from_tensor(result, col_names)

        } else {
            throw Error("TypeError: Dtypes of columns must be Float of Int")
        }

    }

    /**
       * Return mean of DataFrame across specified axis.
       * @param {axis} Number {0: row, 1 : column} Axis for the function to be applied on
       * @returns {Series}
       */
    mean(axis = 1) {
        if (this.__frame_is_compactible_for_operation) { //check if all types are numeric
            let operands = this.__get_tensor_and_idx(this, axis)
            let tensor_vals = operands[0]
            let idx = operands[1]
            let result = tensor_vals.mean(operands[2])
            let sf = new Series(result.arraySync(), { "index": idx })
            return sf

        } else {
            throw Error("TypeError: Dtypes of columns must be Float of Int")
        }

    }

    /**
       * Return median of DataFrame across specified axis.
       * @param {axis} Number {0: row, 1 : column} Axis for the function to be applied on
       * @returns {Series}
       */
    median(axis = 1) {
        if (this.__frame_is_compactible_for_operation) { //check if all types are numeric
            let tensor_vals, idx;
            if (axis == 1) {
                tensor_vals = this.col_data_tensor.arraySync()
                idx = this.column_names
            } else {
                tensor_vals = this.row_data_tensor.arraySync()
                idx = this.index
            }
            let median = utils.__median(tensor_vals, false)
            let sf = new Series(median, { "index": idx })
            return sf

        } else {
            throw Error("TypeError: Dtypes of columns must be Float of Int")
        }

    }

    /**
     * Return minimum element in a DataFrame across specified axis.
     * @param {axis} Number {0: row, 1 : column} Axis for the function to be applied on
     * @returns {Series}
     */
    min(axis = 1) {
        if (this.__frame_is_compactible_for_operation) { //check if all types are numeric
            let operands = this.__get_tensor_and_idx(this, axis)
            let tensor_vals = operands[0]
            let idx = operands[1]
            let result = tensor_vals.min(operands[2])
            let sf = new Series(result.arraySync(), { "index": idx })
            return sf

        } else {
            throw Error("TypeError: Dtypes of columns must be Float of Int")
        }

    }

    /**
     * Return maximum element of DataFrame across specified axis.
     * @param {axis} Number {0: row, 1 : column} Axis for the function to be applied on
     * @returns {Series}
     */
    max(axis = 1) {
        if (this.__frame_is_compactible_for_operation) { //check if all types are numeric
            let operands = this.__get_tensor_and_idx(this, axis)
            let tensor_vals = operands[0]
            let idx = operands[1]
            let result = tensor_vals.max(operands[2])
            let sf = new Series(result.arraySync(), { "index": idx })
            return sf

        } else {
            throw Error("TypeError: Dtypes of columns must be Float of Int")
        }

    }

    /**
       * Return standard deviation of DataFrame across specified axis.
       * @param {axis} Number {0: row, 1 : column} Axis for the function to be applied on
       * @returns {Series}
       */
    std(axis = 1) {
        if (this.__frame_is_compactible_for_operation) { //check if all types are numeric
            let tensor_vals = this.col_data_tensor.arraySync()
            let idx;
            if (axis == 1) {
                idx = this.column_names
            } else {
                idx = this.index
            }
            let median = std(tensor_vals, axis)
            let sf = new Series(median, { "index": idx })
            return sf

        } else {
            throw Error("TypeError: Dtypes of columns must be Float of Int")
        }

    }

    /**
      * Return variance of DataFrame across specified axis.
      * @param {axis} Number {0: row, 1 : column} Axis for the function to be applied on
      * @returns {Series}
      */
    var(axis = 1) {
        if (this.__frame_is_compactible_for_operation) { //check if all types are numeric
            let tensor_vals = this.col_data_tensor.arraySync()
            let idx;
            if (axis == 1) {
                idx = this.column_names
            } else {
                idx = this.index
            }
            let median = variance(tensor_vals, axis)
            let sf = new Series(median, { "index": idx })
            return sf

        } else {
            throw Error("TypeError: Dtypes of columns must be Float of Int")
        }

    }


    /**
     * Return number of non-null elements in a Series
     *  @returns {Series}, Count of non-null values
     */
    count(axis = 1) {
        if (this.__frame_is_compactible_for_operation) { //check if all types are numeric
            let tensor_vals, idx;
            if (axis == 1) {
                tensor_vals = this.col_data_tensor.arraySync()
                idx = this.column_names
            } else {
                tensor_vals = this.row_data_tensor.arraySync()
                idx = this.index
            }
            let counts = utils.__count_nan(tensor_vals, true, false)
            let sf = new Series(counts, { "index": idx })
            return sf

        } else {
            throw Error("TypeError: Dtypes of columns must be Float of Int")
        }

    }

    /**
     * Rounds values in  DataFrame to specified number of dp
     *  @returns {DataFrame}, New DataFrame with rounded values
     */
    round(dp = 1) {
        if (this.__frame_is_compactible_for_operation) { //check if all types are numeric
            let values = this.values
            let idx = this.index

            let new_vals = utils.__round(values, dp, false)
            let options = { "columns": this.column_names, "index": idx }
            let df = new DataFrame(new_vals, options)
            return df
        } else {
            throw Error("TypeError: Dtypes of columns must be Float of Int")
        }

    }


    /**
     * Perform Cummulative operations
     * @param {axis} axis [int] {0 or 1} 
     * @param {ops} ops {String} name of operation
     * @return {DataFrame}
     */
    __cum_ops(axis = 0, ops) {

        if (!(axis == 0) && !(axis == 1)) {
            throw new Error("axis must be between 0 or 1")
        }

        if (this.__frame_is_compactible_for_operation) {

            let data = []
            let df_data = null

            if (axis == 0) {
                df_data = this.col_data
            } else {
                df_data = this.values
            }

            for (let i = 0; i < df_data.length; i++) {
                let value = df_data[i]
                let temp_val = value[0]
                let temp_data = [temp_val]
                for (let j = 1; j < value.length; j++) {

                    let curr_val = value[j]
                    switch (ops) {
                        case "max":
                            if (curr_val > temp_val) {
                                temp_val = curr_val
                                temp_data.push(curr_val);
                            } else {
                                temp_data.push(temp_val)
                            }
                            break;
                        case "min":
                            if (curr_val < temp_val) {
                                temp_val = curr_val
                                temp_data.push(curr_val);
                            } else {
                                temp_data.push(temp_val)
                            }
                            break;
                        case "sum":
                            temp_val = temp_val + curr_val
                            temp_data.push(temp_val)

                            break;
                        case "prod":
                            temp_val = temp_val * curr_val
                            temp_data.push(temp_val);

                            break

                    }
                }
                data.push(temp_data)
            }

            if (axis == 0) {
                data = utils.__get_col_values(data)
            }

            return new DataFrame(data, { columns: this.columns })

        } else {
            throw Error("TypeError: Dtypes of columns must be Float of Int")
        }

    }
    /**
     * calculate the cummulative sum along axis
     * @param {kwargs} {axis: [int]}
     * @returns {DataFrame}
     */
    cumsum(kwargs = {}) {
        let axis;
        if (!utils.__key_in_object(kwargs, "axis")) {
            axis = 0
        } else {
            axis = kwargs['axis']
        }
        // let axis = kwargs["axis"] || 0
        let data = this.__cum_ops(axis, "sum");
        return data
    }

    /**
     * calculate the cummulative min
     * @param {kwargs} {axis: [int]}
     * @returns {DataFrame}
     */
    cummin(kwargs = {}) {
        let axis;
        if (!utils.__key_in_object(kwargs, "axis")) {
            axis = 0
        } else {
            axis = kwargs['axis']
        } let data = this.__cum_ops(axis, "min");
        return data
    }

    /**
     * calculate the cummulative max
     * @param {kwargs} {axis: [int]}
     * @returns {DataFrame}
     */
    cummax(kwargs = {}) {
        let axis;
        if (!utils.__key_in_object(kwargs, "axis")) {
            axis = 0
        } else {
            axis = kwargs['axis']
        } let data = this.__cum_ops(axis, "max");
        return data
    }

    /**
     * calculate the cummulative prod
     * @param {kwargs} {axis: [int]}
     * @returns {DataFrame}
     */
    cumprod(kwargs = {}) {
        let axis;
        if (!utils.__key_in_object(kwargs, "axis")) {
            axis = 0
        } else {
            axis = kwargs['axis']
        } let data = this.__cum_ops(axis, "prod");
        return data
    }

    /**
    * Makes a new copy of a DataFrame  
    * @returns {DataFrame}
    */
    copy() {
        let df = new DataFrame([...this.values],
            {
                columns: [...this.column_names],
                index: this.index, dtypes: this.dtypes
            })
        return df
    }

    /**
   * Generate a new index for the DataFrame.
   * This is useful when the index is meaningless and needs to be reset to the default before another operation.
   * @param {inplace} boolean: Modify the original object or return a new one. Default to false
   */
    reset_index(inplace = false) {
        if (inplace) {
            this.__reset_index()
        } else {
            let df = this.copy()
            df.__reset_index()
            return df
        }
    }

    /**
    * Generate a new DataFrame with the specified index.
    * Set the DataFrame index (row labels) using an array of the same length.
    * @param {kwargs} {index: Array of new index values}
    */
    set_index(kwargs = {}) {

        let params_needed = ["key", "drop", "inplace"]
        if (!utils.__right_params_are_passed(kwargs, params_needed)) {
            throw Error(`Params Error: A specified parameter is not supported. Your params must be any of the following [${params_needed}], got ${Object.keys(kwargs)}`)
        }

        if (!utils.__key_in_object(kwargs, 'key')) {
            throw Error("Index ValueError: You must specify an array of index")
        }

        if (!utils.__key_in_object(kwargs, 'inplace')) {
            kwargs['inplace'] = false
        }

        if (!utils.__key_in_object(kwargs, 'drop')) {
            kwargs['drop'] = true
        }

        if (Array.isArray(kwargs['key']) && kwargs['key'].length != this.index.length) {
            throw Error(`Index LengthError: Lenght of new Index array ${kwargs['key'].length} must match lenght of existing index ${this.index.length}`)
        }

        if ((typeof kwargs['key'] == "string" && this.column_names.includes(kwargs['key']))) {
            kwargs['key_name'] = kwargs['key']
            kwargs['key'] = this[kwargs['key']].values
        }
        if (kwargs['inplace']) {
            // this.index_arr = kwargs['key']
            this.__set_index(kwargs['key'])
            if (kwargs['drop'] && typeof kwargs['key_name'] == 'string') {
                this.drop({ columns: [kwargs['key_name']], inplace: true, axis: 1 })
            }
        } else {
            let df = this.copy()
            df.__set_index(kwargs['key'])
            if (kwargs['drop'] && typeof kwargs['key_name'] == 'string') {
                df.drop({ columns: [kwargs['key_name']], axis: 1, inplace: true })
            }
            return df
        }
    }


    /**
    * Generate descriptive statistics for all numeric columns
    * Descriptive statistics include those that summarize the central tendency, 
    * dispersion and shape of a dataset’s distribution, excluding NaN values.
    * @returns {Series}
    */
    describe() {
        let numeric_df = this.select_dtypes(['float32', 'int32'])
        let col_names = numeric_df.column_names
        let index = ['count', 'mean', 'std', 'min', 'median', 'max', 'variance']

        let stats_arr = {}
        col_names.forEach(name => {
            let col_series = numeric_df[name]
            let count = col_series.count()
            let mean = col_series.mean()
            let std = col_series.std()
            let min = col_series.min()
            let median = col_series.median()
            let max = col_series.max()
            let variance = col_series.var()

            let _stats = [count, mean, std, min, median, max, variance]
            stats_arr[name] = _stats

        })
        let df = new DataFrame(stats_arr, { "index": index })
        return df.round(6)

    }

    /**
     * Return a subset of the DataFrame’s columns based on the column dtypes.
     * @param {include} scalar or array-like. A selection of dtypes or strings to be included. At least one of these parameters must be supplied.
     * @returns {DataFrame, Series} The subset of the frame including the dtypes.
     */
    select_dtypes(include) {
        let dtypes = this.dtypes
        let col_names = this.column_names
        let col_vals = {}
        let original_col_vals = this.col_data
        const __supported_dtypes = ['float32', "int32", 'string', 'boolean']

        if (include == undefined) {
            //return all
            let df = this.copy()
            return df
        } else {
            //check if the right types are included
            include.forEach(type => {
                if (!__supported_dtypes.includes(type)) {
                    throw Error(`Dtype Error: dtype ${type} not supported.`)
                }
            })


            dtypes.forEach((dtype, i) => {
                if (include.includes(dtype)) {
                    col_vals[col_names[i]] = original_col_vals[i]
                }
            })
            let df = new DataFrame(col_vals)
            return df

        }

    }


    /**
    * Sort a Dataframe in ascending or descending order by a specified column name.
    *  @param {kwargs} Object, {by: Column name to sort by
    *                           ascending (Bool): Whether to return sorted values in ascending order or not,
    *                           inplace (Bool): Whether to perform sorting on the original Series or not}
    * @returns {Series}
    */
    sort_values(kwargs = {}) {
        if (utils.__key_in_object(kwargs, "by")) {
            let sort_col = this.column(kwargs["by"])
            let sorted_col, sorted_index;
            let new_row_data = []

            if (utils.__key_in_object(kwargs, "inplace") && kwargs['inplace'] == true) {
                sort_col.sort_values(kwargs)
                sorted_index = sort_col.index

            } else {
                sorted_col = sort_col.sort_values(kwargs)
                sorted_index = sorted_col.index
            }

            sorted_index.map(idx => {
                new_row_data.push(this.values[idx])
            })

            if (utils.__key_in_object(kwargs, "inplace") && kwargs['inplace'] == true) {
                this.data = new_row_data
                this.index_arr = sorted_index
                return null
            } else {
                let df = new DataFrame(new_row_data, { columns: this.column_names, index: sorted_index, dtype: this.dtypes })
                return df
            }

        } else {
            throw Error("Value Error: must specify the column to sort by")
        }

    }


    /**
    * Return the sum of the values in a DataFrame across a specified axis.
    * @params {kwargs} {axis: 0 for row and 1 for column}
    * @returns {Series}, Sum of values accross axis
    */
    sum(kwargs = { axis: 1 }) {
        if (this.__frame_is_compactible_for_operation()) {
            let values;
            let val_sums = []
            if (kwargs['axis'] == 1) {
                values = this.col_data
            } else {
                values = this.values
            }

            values.map(arr => {
                let temp_sum = tf.tensor(arr).sum().arraySync()
                val_sums.push(Number(temp_sum.toFixed(5)))
            })

            let new_index;
            if (kwargs['axis'] == 1) {
                new_index = this.column_names
            } else {
                new_index = this.index
            }
            let sf = new Series(val_sums, { columns: "sum", index: new_index })
            return sf

        } else {
            throw Error("Dtype Error: Operation can not be performed on string type")
        }
    }

    /**
    * Returns the absolute values in DataFrame
    * @return {DataFrame}
    */
    abs() {
        let data = this.values

        let tensor_data = tf.tensor(data)
        let abs_data = tensor_data.abs().arraySync()
        let df = new DataFrame(utils.__round(abs_data, 2, false), { columns: this.column_names, index: this.index })
        return df
    }



    __get_tensor_and_idx(df, axis) {
        let tensor_vals, idx, t_axis;
        if (axis == 1) {
            //Tensorflow uses 0 for column and 1 for rows, 
            // we use the opposite for consistency with Pandas (0 : row, 1: columns)
            tensor_vals = df.row_data_tensor
            idx = df.column_names
            t_axis = 0 //switch the axis

        } else {
            tensor_vals = df.row_data_tensor
            idx = df.index
            t_axis = 1
        }

        return [tensor_vals, idx, t_axis]
    }





    /**
     * Filter DataFrame element base on the element in a column
     * @param {kwargs} kwargs {column : coumn name[string], is: String, to: string| int} 
     * @returns {DataFrame}
     */
    query(kwargs) {
        //define the set of operators to be used
        let operators = [
            ">",
            "<",
            "<=",
            ">=",
            "=="
        ]

        if (!utils.__key_in_object(kwargs, "inplace")) {
            kwargs['inplace'] = false
        }

        let column_index, operator, value;

        if (utils.__key_in_object(kwargs, "column")) {
            if (this.columns.includes(kwargs["column"])) {
                column_index = this.columns.indexOf(kwargs["column"]);
            } else {
                throw new Error(`column ${kwargs["column"]} does not exist`);
            }
        } else {
            throw new Error("specify the column");
        }

        if (utils.__key_in_object(kwargs, "is")) {
            if (operators.includes(kwargs["is"])) {
                operator = kwargs["is"];
            }
            else {
                throw new Error(` ${kwargs["is"]} is not a supported logical operator`);
            }
        } else {
            throw new Error("specify an operator in param [is]");
        }

        if (utils.__key_in_object(kwargs, "to")) {
            value = kwargs["to"]

        } else {
            throw new Error("specify a value in param [to]");
        }

        let data = this.values
        let index = this.index
        let new_data = []
        let new_index = []

        for (var i = 0; i < data.length; i++) {
            let data_value = data[i]
            let elem = data_value[column_index]
            //use eval function for easy operation
            //eval() takes in a string expression e.g eval('2>5')
            if (eval(`${elem}${operator}${value}`)) {
                new_data.push(data_value);
                new_index.push(index[i])

            }

        }

        if (kwargs['inplace']) {
            this.__update_frame_in_place(new_data, this.columns, null, new_index, null)
        } else {
            let new_df = new DataFrame(new_data, { "columns": this.columns, index: new_index })
            return new_df;
        }
    }


    /**
     * Add a column with values to the dataframe
     * @param {kwargs} Object {column :[string] , value:[Array]}
     * 
     */
    addColumn(kwargs) {

        utils.__in_object(kwargs, "column", "column name not specified");
        utils.__in_object(kwargs, "value", "column value not specified");

        let column_name = kwargs["column"]
        let data_length = this.shape[0]
        let value;

        if (kwargs['value'] instanceof Series) {
            value = kwargs['value'].values
        } else {
            value = kwargs["value"]
        }

        if (value.length != data_length) {
            throw new Error(`Array length ${value.length} not equal to ${data_length}`);
        }

        if (this.columns.includes(column_name)) {
            let col_idx = this.columns.indexOf(column_name);
            let new_data = []

            this.values.map((val, index) => {
                let new_val = val.slice();
                new_val[col_idx] = value[index]
                new_data.push(new_val);
            })
            this.__update_frame_in_place(new_data, null, null, null, null)


        } else {
            let data = this.values
            let new_data = []

            data.map(function (val, index) {
                let new_val = val.slice()
                new_val.push(value[index])
                new_data.push(new_val);
            });

            //add new dtype
            let new_dtypes = [...this.dtypes]
            new_dtypes.push(utils.__get_t(value)[0])

            let new_col_names = [...this.columns]
            new_col_names.push(column_name)

            this.__update_frame_in_place(new_data, new_col_names, null, null, new_dtypes)
            Object.defineProperty(this, column_name, {
                get() {
                    return new Series(value, { columns: column_name, index: this.index })
                }, set(value) {
                    this.addColumn({ column: column_name, value: value });
                }
            })
        }
    }

    /**
     * 
     * @param {col}  col is a list of column with maximum length of two
     */
    groupby(col) {

        let len = this.shape[0]

        let column_names = this.column_names
        let col_dict = {};
        let key_column = null;

        if (col.length == 2) {

            if (column_names.includes(col[0])) {
                // eslint-disable-next-line no-unused-vars
                var [data1, col_name1] = indexLoc(this, { "rows": [`0:${len}`], "columns": [`${col[0]}`], "type": "loc" });

            }
            else {
                throw new Error(`column ${col[0]} does not exist`);
            }
            if (column_names.includes(col[1])) {
                // eslint-disable-next-line no-unused-vars
                var [data2, col_name2] = indexLoc(this, { "rows": [`0:${len}`], "columns": [`${col[1]}`], "type": "loc" });
            }
            else {
                throw new Error(`column ${col[1]} does not exist`);
            }

            key_column = [col[0], col[1]]
            var column_1_Unique = utils.__unique(data1);
            var column_2_unique = utils.__unique(data2);

            for (var i = 0; i < column_1_Unique.length; i++) {

                let col_value = column_1_Unique[i]
                col_dict[col_value] = {}

                for (var j = 0; j < column_2_unique.length; j++) {
                    let col2_value = column_2_unique[j];
                    col_dict[col_value][col2_value] = [];
                }
            }

        } else {

            if (column_names.includes(col[0])) {
                // eslint-disable-next-line no-redeclare
                var [data1, col_name1] = indexLoc(this, { "rows": [`0:${len}`], "columns": [`${col[0]}`], "type": "loc" });
                // console.log(data1)
            }
            else {
                throw new Error(`column ${col[0]} does not exist`);
            }
            key_column = [col[0]];

            var column_Unique = utils.__unique(data1);

            for (let i = 0; i < column_Unique.length; i++) {
                let col_value = column_Unique[i];
                col_dict[col_value] = [];
            }
        }


        let groups = new GroupBy(col_dict, key_column, this.values, column_names).group();

        return groups;
    }




    /**
     * Return a sequence of axis dimension along row and columns
     * @params col_name: the name of a column in the database.
     * @returns tensor of shape 1
     */
    column(col_name) {
        if (!this.columns.includes(col_name)) {
            throw new Error(`column ${col_name} does not exist`);
        }
        let col_indx_objs = utils.__arr_to_obj(this.columns)
        let indx = col_indx_objs[col_name]
        let data = this.col_data[indx]
        return new Series(data, { columns: [col_name] })

    }


    /**
    * Replace NaN or undefined with a specified value"
    * @param {kwargs}, {column(s): Array of column name(s) to fill. If undefined fill all columns;
    *                   value(s): Array | Scalar of value(s) to fill with. If single value is specified, we use it to fill all
    * @return {DataFrame}
    */
    fillna(kwargs = {}) {

        let params_needed = ["columns", "values", "inplace"]
        if (!utils.__right_params_are_passed(kwargs, params_needed)) {
            throw Error(`Params Error: A specified parameter is not supported. Your params must be any of the following [${params_needed}], got ${Object.keys(kwargs)}`)
        }

        if (!utils.__key_in_object(kwargs, "inplace")) {
            kwargs['inplace'] = false
        }

        if (utils.__key_in_object(kwargs, "columns")) {
            //check if the column(s) exists
            kwargs['columns'].map(col => {
                if (!this.column_names.includes(col)) {
                    throw Error(`Value Error: Specified columns must be one of ${this.column_names}, got ${col}`)
                }
            })


            if (kwargs['columns'].length != kwargs['values'].length) {
                throw Error(`Lenght Error: The lenght of the columns names must be equal to the lenght of the values,
                 got column of length ${kwargs['columns'].length} but values of length ${kwargs['values'].length}`)
            }
            let new_col_data = this.col_data
            kwargs['columns'].map((col, i) => {
                let col_idx = this.column_names.indexOf(col)
                let col_data = this.col_data[col_idx]

                let __temp = []
                col_data.map(val => {     //fill the column
                    if (isNaN(val) && typeof val != "string") {
                        __temp.push(kwargs['values'][i])

                    } else {
                        __temp.push(val)
                    }
                })
                new_col_data[col_idx] = __temp

            })

            let final_data = {}
            new_col_data.map((col, i) => {
                final_data[this.column_names[i]] = col
            })

            if (kwargs['inplace']) {
                this.__update_frame_in_place(null, null, final_data, null, null)
            } else {
                return new DataFrame(final_data, { index: this.index })

            }

        } else {
            //fill all columns using same value
            if (!utils.__key_in_object(kwargs, "values")) {
                throw Error("Value Error: Please specify a fill value")
            }

            let nan_val;
            if (Array.isArray(kwargs['values'])) {
                nan_val = kwargs['values'][0]
            } else {
                nan_val = kwargs["values"]

            }
            let data = []
            let values = this.values;
            let columns = this.columns;

            for (let i = 0; i < values.length; i++) {
                let temp_data = []
                let row_value = values[i]
                for (let j = 0; j < row_value.length; j++) {

                    let val = row_value[j] == 0 ? 0 : !!row_value[j]
                    if (!val) {
                        temp_data.push(nan_val)
                    } else {
                        temp_data.push(row_value[j])
                    }

                }
                data.push(temp_data);
            }

            return new DataFrame(data, { columns: columns, index: this.index })

        }

    }

    /**
     * Return a boolean same-sized object indicating if the values are NaN. NaN and undefined values,
     *  gets mapped to True values. Everything else gets mapped to False values. 
     * @return {DataFrame}
     */
    isna() {

        let new_row_data = []
        let row_data = this.values;
        let columns = this.column_names;

        row_data.map(arr => {
            let temp_arr = []
            arr.map(val => {
                // eslint-disable-next-line use-isnan
                if (val == NaN) {
                    temp_arr.push(true)
                } else if (isNaN(val) && typeof val != "string") {
                    temp_arr.push(true)
                } else {
                    temp_arr.push(false)
                }
            })
            new_row_data.push(temp_arr)
        })

        return new DataFrame(new_row_data, { columns: columns, index: this.index })
    }



    // let new_row_data = []
    // let row_data = this.values;
    // let columns = this.column_names;

    // row_data.map(arr=>{
    //     let temp_arr = []
    //     arr.map(val=>{
    //         if (isNaN(val) && typeof val != "string" ){
    //             temp_arr.push(true)
    //         }else{
    //             temp_arr.push(false)
    //         }
    //     })
    //     new_row_data.push(temp_arr)
    // })

    // // for (let i = 0; i < values.length; i++) {
    // //     let temp_data = []
    // //     let row_value = values[i]
    // //     for (let j = 0; j < row_value.length; j++) {

    // //         let val = row_value[j] == 0 ? true : !row_value[j]
    // //         temp_data.push(val)
    // //     }
    // //     data.push(temp_data);
    // // }

    // return new DataFrame(new_row_data, { columns: columns, index: this.index })


    /**
     * Obtain index containing nan values
     * @return Array list (int)
     */
    nanIndex() {

        let df_values = this.values
        let index_data = []

        for (let i = 0; i < df_values.length; i++) {

            let row_values = df_values[i]

            if (row_values.includes(NaN)) {
                index_data.push(i)
            }
        }
        return index_data
    }

    /**
     * Drop all rows containing NaN
     * @param {kwargs} kwargs [Object] {axis: [int]{o or 1}, inplace:[boolean]}
     */
    dropna(kwargs = {}) {

        let axis = kwargs["axis"] || 0;
        let inplace = kwargs["inplace"] || false;

        if (axis != 0 && axis != 1) {
            throw new Error("axis must either be 1 or 0")
        }

        let df_values = null
        let columns = null
        if (axis == 0) {
            df_values = this.values
            columns = this.columns
        }
        else {
            df_values = this.col_data
            columns = []
        }
        let data = []

        for (let i = 0; i < df_values.length; i++) {
            let values = df_values[i]

            if (!(values.includes(NaN))) {
                if (axis == 0) {
                    data.push(values);
                } else {

                    columns.push(this.columns[i])
                    if (data.length == 0) {

                        for (let j = 0; j < values.length; j++) {
                            data.push([values[j]])
                        }
                    } else {
                        for (let j = 0; j < data.length; j++) {
                            data[j].push(values[j])
                        }
                    }
                }

            }

        }

        if (inplace == true) {
            this.data = data
            this.__reset_index()
            this.columns = columns
        } else {
            return new DataFrame(data, { columns: columns })
        }

    }


    /**
     * Apply a function to each element or along a specified axis of the DataFrame. Supports JavaScipt functions
     * when axis is not specified, and accepts Tensorflow functions when axis is specified.
     * @param {kwargs} kargs is defined as {axis: undefined, 0 or 1, callable: [FUNCTION]}
     * @return Array
     */
    apply(kwargs) {
        let is_callable = utils.__is_function(kwargs["callable"]);
        if (!is_callable) {
            throw new Error("the arguement most be a function")
        }

        let callable = kwargs["callable"]
        let data = [];


        if (utils.__key_in_object(kwargs, "axis")) {
            //This accepts all tensorflow operations
            let axis = kwargs["axis"]
            let df_data;
            if (axis == 0) {
                df_data = this.values
            } else {
                df_data = this.col_data
            }

            for (let i = 0; i < df_data.length; i++) {
                let value = tf.tensor(df_data[i])
                let callable_data
                try {
                    callable_data = callable(value).arraySync()
                } catch (error) {
                    throw Error(`Callable Error: You can only apply JavaScript functions on DataFrames when axis is not specified. This operation is applied on all element, and returns a DataFrame of the same shape.`)
                }

                data.push(callable_data)
            }


        } else {
            //perform element wise operation. This accepts any JavaScript function
            let df_data = this.values
            let new_data = []
            df_data.forEach(row => {
                let new_row = []
                row.forEach(val => {
                    new_row.push(callable(val))
                })
                new_data.push(new_row)
            })
            data = new_data

        }

        if (utils.__is_1D_array(data)) {
            if (kwargs['axis'] == 0) {
                let sf = new Series(data, { index: this.index })
                return sf
            } else {
                let sf = new Series(data, { index: this.column_names })
                return sf
            }
        } else {
            let df = new DataFrame(data, { columns: this.column_names, index: this.index })
            return df

        }

    }




    /**
     * Returns Less than of DataFrame and other. Supports element wise operations
     * @param {other} DataFrame, Series, Scalar 
     * @param {axis} Number {0 for row, 1 for index} Whether to compare by the index or columns
     * @return {DataFrame}
     */
    lt(other, axis) {
        if (this.__frame_is_compactible_for_operation()) {
            if (axis == undefined) {
                axis = 0
            }
            let df = this.__logical_ops(other, "lt", axis)
            return df

        } else {
            throw Error("Dtype Error: Operation can not be performed on string type")
        }

    }

    /**
    * Returns Greater than of DataFrame and other. Supports element wise operations
    * @param {other} DataFrame, Series, Scalar 
    * @param {axis} Number {0 for row, 1 for index} Whether to compare by the index or columns
    * @return {DataFrame}
    */
    gt(other, axis) {
        if (this.__frame_is_compactible_for_operation()) {
            if (axis == undefined) {
                axis = 0
            }

            let df = this.__logical_ops(other, "gt", axis)
            return df

        } else {
            throw Error("Dtype Error: Operation can not be performed on string type")
        }

    }

    /**
    * Returns Less than or Equal to of DataFrame and other. Supports element wise operations
    * @param {other} DataFrame, Series, Scalar 
    * @param {axis} Number {0 for row, 1 for index} Whether to compare by the index or columns
    * @return {DataFrame}
    */
    le(other, axis) {
        if (this.__frame_is_compactible_for_operation()) {
            if (axis == undefined) {
                axis = 0
            }
            let df = this.__logical_ops(other, "le", axis)
            return df

        } else {
            throw Error("Dtype Error: Operation can not be performed on string type")
        }
    }

    /**
    * Returns Greater than or Equal to of DataFrame and other. Supports element wise operations
    * @param {other} DataFrame, Series, Scalar 
    * @param {axis} Number {0 for row, 1 for index} Whether to compare by the index or columns
    * @return {DataFrame}
    */
    ge(other, axis) {
        if (this.__frame_is_compactible_for_operation()) {
            if (axis == undefined) {
                axis = 0
            }
            let df = this.__logical_ops(other, "ge", axis)
            return df

        } else {
            throw Error("Dtype Error: Operation can not be performed on string type")
        }

    }

    /**
    * Returns Not Equal to of DataFrame and other. Supports element wise operations
    * @param {other} DataFrame, Series, Scalar 
    * @param {axis} Number {0 for row, 1 for index} Whether to compare by the index or columns
    * @return {DataFrame}
    */
    ne(other, axis) {
        if (this.__frame_is_compactible_for_operation()) {
            if (axis == undefined) {
                axis = 0
            }
            let df = this.__logical_ops(other, "ne", axis)
            return df

        } else {
            throw Error("Dtype Error: Operation can not be performed on string type")
        }

    }

    /**
    * Returns Greater than or Equal to of DataFrame and other. Supports element wise operations
    * @param {other} DataFrame, Series, Scalar 
    * @param {axis} Number {0 for row, 1 for index} Whether to compare by the index or columns
    * @return {DataFrame}
    */
    eq(other, axis) {
        if (this.__frame_is_compactible_for_operation()) {
            if (axis == undefined) {
                axis = 0
            }
            let df = this.__logical_ops(other, "eq", axis)
            return df

        } else {
            throw Error("Dtype Error: Operation can not be performed on string type")
        }

    }


    /**
    * Replace all occurence of a value with a new specified value"
    * @param {kwargs}, {"replace": the value you want to replace,
    *                   "with": the new value you want to replace the olde value with
    *                   "in": Array of column names to replace value in, If not specified, replace all columns} 
    * @return {Series}
    */
    replace(kwargs = {}) {
        let params_needed = ["replace", "with", "in"]
        if (!utils.__right_params_are_passed(kwargs, params_needed)) {
            throw Error(`Params Error: A specified parameter is not supported. Your params must be any of the following [${params_needed}], got ${Object.keys(kwargs)}`)
        }

        if (utils.__key_in_object(kwargs, "in")) {
            //fill specified columns only
            //check if the column(s) exists
            kwargs['in'].map(col => {
                if (!this.column_names.includes(col)) {
                    throw Error(`Value Error: Specified columns must be one of ${this.column_names}, got ${col}`)
                }
            })

            if (utils.__key_in_object(kwargs, "replace") && utils.__key_in_object(kwargs, "with")) {
                let new_col_data_obj = {}
                this.column_names.map((col, idx) => {
                    if (kwargs['in'].includes(col)) {
                        let temp_col_data = this.col_data[idx]  //retreive the column data
                        let __temp = []
                        temp_col_data.map(val => {     //replace the values
                            if (val == kwargs['replace']) {
                                __temp.push(kwargs['with'])
                            } else {
                                __temp.push(val)
                            }
                        })
                        new_col_data_obj[col] = __temp
                    } else {
                        new_col_data_obj[col] = this.col_data[idx]
                    }
                })
                return new DataFrame(new_col_data_obj, { columns: this.column_names, index: this.index })
            } else {

                throw Error("Params Error: Must specify both 'replace' and 'with' parameters.")

            }

        } else {
            //fill every occurence in all columns and rows
            if (utils.__key_in_object(kwargs, "replace") && utils.__key_in_object(kwargs, "with")) {
                let replaced_arr = []
                let old_arr = this.values

                old_arr.map(inner_arr => {
                    let temp = []
                    inner_arr.map(val => {
                        if (val == kwargs['replace']) {
                            temp.push(kwargs['with'])
                        } else {
                            temp.push(val)
                        }
                    })
                    replaced_arr.push(temp)
                })

                let df = new DataFrame(replaced_arr, { index: this.index, columns: this.column_names })
                return df


            } else {
                throw Error("Params Error: Must specify both 'replace' and 'with' parameters.")
            }
        }
    }


    //performs logical comparisons on DataFrame using Tensorflow.js
    __logical_ops(val, logical_type, axis) {
        let int_vals, other;
        if (utils.__is_number(val)) {
            other = val
        } else {
            if (val.series) {
                //series
                if (axis == 0) {
                    if (val.values.length != this.shape[0]) {
                        throw Error(`Shape Error: Operands could not be broadcast together with shapes ${this.shape} and ${val.values.length}.`)
                    }
                    other = tf.tensor(val.values)
                } else {
                    if (val.values.length != this.shape[1]) {
                        throw Error(`Shape Error: Operands could not be broadcast together with shapes ${this.shape} and ${val.values.length}.`)
                    }
                    other = tf.tensor(val.values)
                }
            } else if (Array.isArray(val)) {
                //Array of Array
                other = tf.tensor(val)
            } else {
                //DataFrame
                other = val.row_data_tensor
            }
        }

        switch (logical_type) {

            case "lt":
                int_vals = tf.tensor(this.values).less(other).arraySync()
                break;
            case "gt":
                int_vals = tf.tensor(this.values).greater(other).arraySync()
                break;
            case "le":
                int_vals = tf.tensor(this.values).lessEqual(other).arraySync()
                break;
            case "ge":
                int_vals = tf.tensor(this.values).greaterEqual(other).arraySync()
                break;
            case "ne":
                int_vals = tf.tensor(this.values).notEqual(other).arraySync()
                break;
            case "eq":
                int_vals = tf.tensor(this.values).equal(other).arraySync()
                break;
        }
        let bool_vals = utils.__map_int_to_bool(int_vals, 2)
        let df = new DataFrame(bool_vals, { columns: this.column_names, index: this.index })
        return df

    }



    //slice the corresponding arrays from tensor objects
    __get_df_from_tensor(val, col_names) {
        let len = val.shape[0]
        let new_array = []
        for (let i = 0; i < len; i++) {
            let arr = val.slice([i], [1]).arraySync()[0]
            new_array.push(arr)
        }
        return new DataFrame(new_array, { columns: col_names })

    }

    //checks if DataFrame is compaticble for arithmetic operation
    //compatible Dataframe must have only numerical dtypes
    __frame_is_compactible_for_operation() {
        let dtypes = this.dtypes
        const str = (element) => element == "string";

        if (dtypes.some(str)) {
            return false
        } else {
            return true
        }
    }


    //retreives the corresponding tensors based on specified axis
    __get_ops_tensors(tensors, axis) {
        if (utils.__is_undefined(tensors[1].series)) { //check if add operation is on a series or DataFrame
            let tensors_arr = []
            if (utils.__is_undefined(axis) || axis == 1) {
                //axis = 1 (column)
                tensors_arr.push(tensors[0].row_data_tensor)
                tensors_arr.push(tensors[1])
                return tensors_arr

            } else {
                //axis = 0 (rows)
                tensors_arr.push(tensors[0].col_data_tensor)
                tensors_arr.push(tensors[1])
                return tensors_arr
            }
        } else {
            //operation is being performed on a Dataframe or Series
            let tensors_arr = []
            if (utils.__is_undefined(axis) || axis == 1) {
                //axis = 1 (column)
                let this_tensor, other_tensor

                this_tensor = tensors[0].row_data_tensor //tensorflow uses 1 for rows axis and 0 for column axis 
                if (tensors[1].series) {
                    other_tensor = tf.tensor(tensors[1].values, [1, tensors[1].values.length])
                } else {
                    other_tensor = tensors[1].row_data_tensor

                }

                tensors_arr.push(this_tensor)
                tensors_arr.push(other_tensor)
                return tensors_arr

            } else {
                //axis = 0 (rows)
                let this_tensor, other_tensor

                this_tensor = tensors[0].row_data_tensor
                if (tensors[1].series) {
                    other_tensor = tf.tensor(tensors[1].values, [tensors[1].values.length, 1])
                } else {
                    other_tensor = tensors[1].row_data_tensor

                }

                tensors_arr.push(this_tensor)
                tensors_arr.push(other_tensor)
                return tensors_arr
            }
        }
    }

    /**
     * Transpose index and columns.
    * Reflect the DataFrame over its main diagonal by writing rows as columns and vice-versa.
    * The property T is an accessor to the method transpose().
     */
    transpose() {
        let new_values = this.col_data
        let new_index = this.column_names
        let new_col_names = this.index

        let df = new DataFrame(new_values, { columns: new_col_names, index: new_index })
        return df
    }

    /**
     * The property T is an accessor to the method transpose().
     */
    get T() {
        return this.transpose()
    }


    /**
        * Returns the data types in the DataFrame 
        * @return {Array} list of data types for each column
        */
    get ctypes() {
        let cols = this.column_names
        let d_types = this.col_types
        let sf = new Series(d_types, { index: cols })
        return sf
    }

    /**
     * Make plots of Series or DataFrame.
     * Uses the Plotly as backend, so supports Plotly's configuration parameters
     * @param {string} div Name of the div to show the plot
     * @returns {Class} Plot class that expoese different plot type
     */
    plot(div) {
        const plt = new Plot(this, div)
        return plt
    }



    /**
     * Returns the Tensorflow tensor backing the DataFrame Object
     * @returns {2D tensor}
     */
    get tensor() {
        return tf.tensor(this.values)
    }


    /**
     * Sets the data types of an DataFrame 
     * @param {Object} kwargs {column: Name of the column to cast, dtype: [float32, int32, string] data type to cast to}
     * @returns {DataFrame}
     */
    astype(kwargs = {}) {
        if (!utils.__key_in_object(kwargs, "column")) {
            throw Error("Value Error: Please specify a column to cast")
        }

        if (!utils.__key_in_object(kwargs, "dtype")) {
            throw Error("Value Error: Please specify dtype to cast to")
        }


        if (!this.column_names.includes(kwargs['column'])) {
            throw Error(`'${kwargs['column']}' not found in columns`)
        }

        let col_idx = this.column_names.indexOf(kwargs['column'])
        let new_types = this.col_types
        let col_values = this.col_data

        new_types[col_idx] = kwargs['dtype']
        let new_col_values = []
        let temp_col = col_values[col_idx]


        switch (kwargs['dtype']) {
            case "float32":
                temp_col.map(val => {
                    new_col_values.push(Number(val))
                })
                col_values[col_idx] = new_col_values
                break;
            case "int32":
                temp_col.map(val => {
                    new_col_values.push(Number(Number(val).toFixed()))
                })
                col_values[col_idx] = new_col_values

                break;
            case "string":
                temp_col.map(val => {
                    new_col_values.push(String(val))
                })
                col_values[col_idx] = new_col_values
                break;
            default:
                break;
        }

        let new_col_obj = {}
        this.column_names.forEach((cname, i) => {
            new_col_obj[cname] = col_values[i]
        })

        let df = new DataFrame(new_col_obj, { dtypes: new_types, index: this.index })
        return df

    }

    /**
    * Return the unique values along an axis
    * @param {axis} Int, 0 for row, and 1 for column. Default to 1
    * @return {Object}
    */
    unique(axis = 1) {
        if (axis == undefined || axis > 1 || axis < 0) {
            throw Error(`Axis Error: Please specify a correct axis. Axis must either be '0' or '1', got ${axis}`)
        }
        let _unique = {}
        if (axis == 1) {
            //column
            let col_names = this.column_names
            col_names.forEach(cname => {
                _unique[cname] = this[cname].unique().values
            })

        } else {
            let rows = this.values
            let _index = this.index
            rows.forEach((row, i) => {
                let data_set = new Set(row)
                _unique[_index[i]] = Array.from(data_set)
            })
        }

        return _unique

    }

    /**
     * Return the number of unique value along an axis
     * @param {axis} Int, 0 for row, and 1 for column. Default to 1
     * @return {Series}
     */
    nunique(axis = 1) {
        if (axis == undefined || axis > 1 || axis < 0) {
            throw Error(`Axis Error: Please specify a correct axis. Axis must either be '0' or '1', got ${axis}`)
        }

        let _nunique = []
        if (axis == 1) {
            //column
            let col_names = this.column_names
            col_names.forEach(cname => {
                _nunique.push(this[cname].unique().values.length)
            })
            let sf = new Series(_nunique, { index: this.column_names })
            return sf

        } else {
            let rows = this.values
            rows.forEach(row => {
                let data_set = new Set(row)
                _nunique.push(Array.from(data_set).length)
            })

        } let sf = new Series(_nunique, { index: this.index })
        return sf

    }



    /**
     * Change axes labels. Object values must be unique (1-to-1). 
     * Labels not contained in a dict / Series will be left as-is. Extra labels listed don’t throw an error.
     * @param {Object} kwargs {mapper: Dict-like or functions transformations to apply to that axis’ values,
     *                          axis: Int, 0 for row, and 1 for column. Default to 1,
     *                         inplace: Whether to return a new DataFrame. If True then value of copy is ignored.
     * @returns {DataFrame}
     */
    rename(kwargs = {}) {

        let params_needed = ["mapper", "inplace", "axis"]
        if (!utils.__right_params_are_passed(kwargs, params_needed)) {
            throw Error(`Params Error: A specified parameter is not supported. Your params must be any of the following [${params_needed}], got ${Object.keys(kwargs)}`)
        }
        // utils.__in_object(kwargs, "columns", "value not defined")
        if (!utils.__key_in_object(kwargs, "inplace")) {
            kwargs['inplace'] = false
        }
        if (!utils.__key_in_object(kwargs, "axis")) {
            kwargs['axis'] = 1
        }
        if (!utils.__key_in_object(kwargs, "mapper")) {
            throw Error("Please specify a mapper object")
        }
<<<<<<< HEAD
=======
        // console.log(kwargs['axis']);
        // console.log(kwargs['inplace']);
>>>>>>> 6364063a
        if (kwargs['axis'] == 1) {
            //columns
            let old_col_names = Object.keys(kwargs['mapper'])
            let new_col_names = Object.values(kwargs['mapper'])
            let col_names = [...this.column_names]


            old_col_names.forEach((cname, i) => {
                if (!col_names.includes(cname)) {
                    throw Error(`Label Error: Specified column '${cname}' not found in column axis`)
                }
                let idx = col_names.indexOf(cname)
                col_names[idx] = new_col_names[i]

            })
<<<<<<< HEAD
            if (kwargs['inplace']) {
                this.columns = col_names
                this.__set_col_property(this, this.col_data, col_names, old_col_names)
=======
       
            if (kwargs['inplace']) {
                this.columns = col_names
                this.__set_col_property(this, this.col_data, col_names, old_col_names)
     
>>>>>>> 6364063a
            } else {
                let df = this.copy()
                df.columns = col_names
                df.__set_col_property(df, df.col_data, col_names, old_col_names)
                return df
            }
        } else {
            //row
            let old_index = Object.keys(kwargs['mapper'])
            let row_index = this.index
            let new_index = []

            row_index.forEach(idx => {
                if (old_index.includes(idx)) {
                    new_index.push(kwargs['mapper'][idx])
                } else {
                    new_index.push(idx)
                }
            })

            if (kwargs['inplace']) {
                this.__set_index(new_index)
            } else {
                let df = this.copy()
                df.__set_index(new_index)
                return df
            }


        }


    }


    //set all columns to DataFrame Property. This ensures easy access to columns as Series
    __set_col_property(self, col_vals, col_names, old_col_names) {
        //delete old name
        old_col_names.forEach(name => {
            delete self[name]
        })

        col_vals.forEach((col, i) => {
            // self[col_names[i]] = new Series(col, { columns: col_names[i], index: self.index })
            Object.defineProperty(self, col_names[i], {
                get() {
                    return new Series(col, { columns: col_names[i], index: self.index })
                }, set(value) {
                    this.addColumn({ column: col_names[i], value: value });
                }
            })
        });

    }

    //update a DataFrame in place
    __update_frame_in_place(row_data, column_names, col_obj, index, dtypes) {
        if (row_data != undefined) {
            this.data = row_data
        } else {
            //check column is available and create row from column
            if (col_obj != undefined) {
                let _res = utils.__get_row_values(col_obj)
                this.data = _res[0]
                this.columns = _res[1]
                column_names = _res[1]
            }
        }

        if (col_obj != undefined) {
            this.col_data = Object.values(col_obj)
            this.columns = Object.keys(col_obj)
            column_names = Object.keys(col_obj)
        } else {
            //check if row data is available and create column data from rows
            if (row_data != undefined) {
                this.col_data = utils.__get_col_values(row_data) //get column data from row
            }
        }


        if (column_names != undefined) {
            this.columns = column_names
        }
        if (index != undefined) {
            this.index_arr = index
        }
        if (dtypes != undefined) {
            this.col_types = dtypes
        }
    }
}
<|MERGE_RESOLUTION|>--- conflicted
+++ resolved
@@ -2030,11 +2030,6 @@
         if (!utils.__key_in_object(kwargs, "mapper")) {
             throw Error("Please specify a mapper object")
         }
-<<<<<<< HEAD
-=======
-        // console.log(kwargs['axis']);
-        // console.log(kwargs['inplace']);
->>>>>>> 6364063a
         if (kwargs['axis'] == 1) {
             //columns
             let old_col_names = Object.keys(kwargs['mapper'])
@@ -2050,17 +2045,9 @@
                 col_names[idx] = new_col_names[i]
 
             })
-<<<<<<< HEAD
             if (kwargs['inplace']) {
                 this.columns = col_names
                 this.__set_col_property(this, this.col_data, col_names, old_col_names)
-=======
-       
-            if (kwargs['inplace']) {
-                this.columns = col_names
-                this.__set_col_property(this, this.col_data, col_names, old_col_names)
-     
->>>>>>> 6364063a
             } else {
                 let df = this.copy()
                 df.columns = col_names
