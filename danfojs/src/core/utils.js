import * as tf from '@tensorflow/tfjs-node'
import { Configs } from '../config/config'
import { utils } from 'mocha';


const config = new Configs()

export class Utils {
    //remove an element from an array
    remove(arr, index) {

        let new_arr = arr.filter(function (val, i) {
            return i != index;
        });

        return new_arr;
    }

    // Returns if a value is a string
    isString(value) {
        return typeof value === 'string' || value instanceof String;
    }

    // Returns if a value is really a number
    isNumber(value) {
        return typeof value === 'number' && isFinite(value);
    }

    // Returns if a value is an object
    isObject(value) {
        return value && typeof value === 'object' && value.constructor === Object;
    }

    // Returns if a value is null
    isNull(value) {
        return value === null;
    }

    // Returns if a value is undefined
    isUndefined(value) {
        return typeof value === 'undefined';
    }

    // // Returns if a value is a boolean
    // isBoolean(value) {
    //     return typeof value === 'boolean';
    // }

    /**
     * Optimized version of random sampling from an array, as implemented in Python
     * 
     *
        Chooses k unique random elements from a population sequence or set.

        Returns a new list containing elements from the population while
        leaving the original population unchanged.  The resulting list is
        in selection order so that all sub-slices will also be valid random
        samples.  This allows raffle winners (the sample) to be partitioned
        into grand prize and second place winners (the subslices).

        Members of the population need not be hashable or unique.  If the
        population contains repeats, then each occurrence is a possible
        selection in the sample.

        To choose a sample in a range of integers, use range as an argument.
        This is especially fast and space efficient for sampling from a
        large population:   sample(range(10000000), 60)

        Sampling without replacement entails tracking either potential
        selections (the array) in a list or previous selections in a set.

        When the number of selections is small compared to the
        population, then tracking selections is efficient, requiring
        only a small set and an occasional reselection.  For
        a larger number of selections, the array tracking method is
        preferred since the list takes less space than the
        set and it doesn't suffer from frequent reselections.
     * 
     * @param {*} array The array to sample values from randomly
     * @param {*} num The number of elements to sample randomly
     */
    // Chooses k unique random elements from array.
    sample_from_iter(array, k, destructive) {
        var n = array.length;

        if (k < 0 || k > n)
            throw new RangeError("Sample larger than population or is negative");

        if (destructive || n <= (k <= 5 ? 21 : 21 + Math.pow(4, Math.ceil(Math.log(k * 3, 4))))) {
            if (!destructive)
                array = Array.prototype.slice.call(array);
            for (var i = 0; i < k; i++) { // invariant: non-selected at [i,n)
                var j = i + Math.random() * (n - i) | 0;
                var x = array[i];
                array[i] = array[j];
                array[j] = x;
            }
            array.length = k; // truncate
            return array;
        } else {
            var selected = new Set();
            // eslint-disable-next-line no-empty
            while (selected.add(Math.random() * n | 0).size < k) { }
            // eslint-disable-next-line no-undef
            return Array.prototype.map.call(selected, i => population[i]);
        }
    }

    //generate integers between two set of numbers
    range(start, end) {

        let value = tf.linspace(start, end, (end - start) + 1).arraySync();
        return value;
    }

<<<<<<< HEAD
    //check if key is in object
    keyInObject(object, key) {
        if (Object.prototype.hasOwnProperty.call(object, key)) {
            return true
        } else {
            return false
        }
    }

    //retreives the column wise value from an array
    __get_col_values(data) {
        let row_len = data.length
        let cols_len = data[0].length
        var cols_arr = []
        for (var i = 0; i <= cols_len - 1; i++) {
            let temp_col = []
            for (let j = 0; j < row_len; j++) {
                temp_col.push(data[j][i])
            }
            cols_arr.push(temp_col)
        }
        return cols_arr

    }


    //infer types from an array of array
    __get_t(arr) {
        const dtypes = []
        let lim;
        if (arr[0].length < config.get_dtype_test_lim) {
            lim = arr[0].length - 1
        }else{
            lim = config.get_dtype_test_lim - 1
        }


        arr.forEach((ele) => {
            let num_tracker = []
            ele.forEach((ele, indx) => {
                let count = indx
                if (typeof (ele) == 'number') {
                    num_tracker.push("true")
                } else {
                    num_tracker.push("false")
                }

                if (count == lim) {
                    if (num_tracker.includes("false")) {
                        dtypes.push("string")
                    } else {
                        dtypes.push("float")
                    }

                }
            })

        });

        return dtypes
=======
    unique(data){
        let unique = new Set()
    
        data.map(function(val){
            unique.add(val[0]);
        });
    
        let unique_array = Array.from(unique)
    
        return unique_array;
    }
    
    inObject(object,key, message){

        if(!Object.prototype.hasOwnProperty.call(object, key)){
            throw new Error(message);
        }
>>>>>>> 50c201e2
    }
}

<|MERGE_RESOLUTION|>--- conflicted
+++ resolved
@@ -1,6 +1,5 @@
 import * as tf from '@tensorflow/tfjs-node'
 import { Configs } from '../config/config'
-import { utils } from 'mocha';
 
 
 const config = new Configs()
@@ -113,7 +112,6 @@
         return value;
     }
 
-<<<<<<< HEAD
     //check if key is in object
     keyInObject(object, key) {
         if (Object.prototype.hasOwnProperty.call(object, key)) {
@@ -146,7 +144,7 @@
         let lim;
         if (arr[0].length < config.get_dtype_test_lim) {
             lim = arr[0].length - 1
-        }else{
+        } else {
             lim = config.get_dtype_test_lim - 1
         }
 
@@ -174,25 +172,27 @@
         });
 
         return dtypes
-=======
-    unique(data){
+    }
+
+
+    unique(data) {
         let unique = new Set()
-    
-        data.map(function(val){
+
+        data.map(function (val) {
             unique.add(val[0]);
         });
-    
+
         let unique_array = Array.from(unique)
-    
+
         return unique_array;
     }
-    
-    inObject(object,key, message){
 
-        if(!Object.prototype.hasOwnProperty.call(object, key)){
+    //second version of In object
+    inObject(object, key, message) {
+
+        if (!Object.prototype.hasOwnProperty.call(object, key)) {
             throw new Error(message);
         }
->>>>>>> 50c201e2
     }
 }
 
