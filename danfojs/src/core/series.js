--- conflicted
+++ resolved
@@ -83,19 +83,6 @@
             return new Series(this.values, config)
         } else {
             //Creates a new dataframe with last [rows]
-<<<<<<< HEAD
-            let config = { columns: this.column_names}
-            let sampled_idx = utils.__sample_from_iter(utils.__range(0, this.values.length - 1), num, false)
-
-            console.log(sampled_idx)
-            var sampled_arr = []
-           
-            sampled_idx.forEach(val => {
-                sampled_arr.push(this.values[val])
-            });
-            console.log(sampled_arr);
-            console.log(this.values);
-=======
             let config = { columns: this.column_names }
             // let sampled_arr = utils.__sample_from_iter(this.values, num)
             let sampled_index = utils.__randgen(num,0,this.shape[0]);
@@ -106,7 +93,6 @@
             sampled_index.map((val)=>{
                     sampled_arr.push(self.values[val])
             });
->>>>>>> aeffcf39
 
             return new Series(sampled_arr, config)
 
