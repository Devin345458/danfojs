--- conflicted
+++ resolved
@@ -497,24 +497,6 @@
         })
     });
 
-<<<<<<< HEAD
-    describe("DateTime", function(){
-
-        it("Print out DateTime Structure",function(){
-
-            let data = ["02Sep2019","03Sep2019","04Sep2019"]
-    
-            let times = to_date_time({"data":data,"format":"%d%b%Y%"})
-
-            let new_data = [new Date("02-Sep-2019"), new Date("03-Sep-2019"), new Date("04-Sep-2019")]
-
-            assert.deepEqual(times.date_list, new_data);
-        })
-
-    });
-
-=======
->>>>>>> 7c62a7b0
     describe("Concatenate",function(){
 
         it("Check the axis 0 concatenation",function(){
