--- conflicted
+++ resolved
@@ -23,11 +23,7 @@
     "table": "^5.4.6"
   },
   "scripts": {
-<<<<<<< HEAD
-    "test": "nyc mocha --require @babel/register danfojs/tests/core/groupby",
-=======
     "test": "nyc mocha --require @babel/register danfojs/tests/*",
->>>>>>> 6a95f1f8
     "dev": "npm run lint && babel ./danfojs/src -d dist --no-comments",
     "build": "babel ./danfojs/src -d ./dist --no-comments",
     "lint": "eslint ./danfojs/src",
